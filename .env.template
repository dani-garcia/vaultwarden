# shellcheck disable=SC2034,SC2148
## Vaultwarden Configuration File
## Uncomment any of the following lines to change the defaults
##
## Be aware that most of these settings will be overridden if they were changed
## in the admin interface. Those overrides are stored within DATA_FOLDER/config.json .
##
## By default, Vaultwarden expects for this file to be named ".env" and located
## in the current working directory. If this is not the case, the environment
## variable ENV_FILE can be set to the location of this file prior to starting
## Vaultwarden.

####################
### Data folders ###
####################

## Main data folder
# DATA_FOLDER=data

## Individual folders, these override %DATA_FOLDER%
# RSA_KEY_FILENAME=data/rsa_key
# ICON_CACHE_FOLDER=data/icon_cache
# ATTACHMENTS_FOLDER=data/attachments
# SENDS_FOLDER=data/sends
# TMP_FOLDER=data/tmp

## Templates data folder, by default uses embedded templates
## Check source code to see the format
# TEMPLATES_FOLDER=data/templates
## Automatically reload the templates for every request, slow, use only for development
# RELOAD_TEMPLATES=false

## Web vault settings
# WEB_VAULT_FOLDER=web-vault/
# WEB_VAULT_ENABLED=true

#########################
### Database settings ###
#########################

## Database URL
## When using SQLite, this is the path to the DB file, default to %DATA_FOLDER%/db.sqlite3
# DATABASE_URL=data/db.sqlite3
## When using MySQL, specify an appropriate connection URI.
## Details: https://docs.diesel.rs/2.1.x/diesel/mysql/struct.MysqlConnection.html
# DATABASE_URL=mysql://user:password@host[:port]/database_name
## When using PostgreSQL, specify an appropriate connection URI (recommended)
## or keyword/value connection string.
## Details:
## - https://docs.diesel.rs/2.1.x/diesel/pg/struct.PgConnection.html
## - https://www.postgresql.org/docs/current/libpq-connect.html#LIBPQ-CONNSTRING
# DATABASE_URL=postgresql://user:password@host[:port]/database_name

## Enable WAL for the DB
## Set to false to avoid enabling WAL during startup.
## Note that if the DB already has WAL enabled, you will also need to disable WAL in the DB,
## this setting only prevents Vaultwarden from automatically enabling it on start.
## Please read project wiki page about this setting first before changing the value as it can
## cause performance degradation or might render the service unable to start.
# ENABLE_DB_WAL=true

## Database connection retries
## Number of times to retry the database connection during startup, with 1 second delay between each retry, set to 0 to retry indefinitely
# DB_CONNECTION_RETRIES=15

## Database timeout
## Timeout when acquiring database connection
# DATABASE_TIMEOUT=30

## Database max connections
## Define the size of the connection pool used for connecting to the database.
# DATABASE_MAX_CONNS=10

## Database connection initialization
## Allows SQL statements to be run whenever a new database connection is created.
## This is mainly useful for connection-scoped pragmas.
## If empty, a database-specific default is used:
## - SQLite: "PRAGMA busy_timeout = 5000; PRAGMA synchronous = NORMAL;"
## - MySQL: ""
## - PostgreSQL: ""
# DATABASE_CONN_INIT=""

#################
### WebSocket ###
#################

## Enable websocket notifications
# ENABLE_WEBSOCKET=true

##########################
### Push notifications ###
##########################

## Enables push notifications (requires key and id from https://bitwarden.com/host)
## Details about mobile client push notification:
## - https://github.com/dani-garcia/vaultwarden/wiki/Enabling-Mobile-Client-push-notification
# PUSH_ENABLED=false
# PUSH_INSTALLATION_ID=CHANGEME
# PUSH_INSTALLATION_KEY=CHANGEME

# WARNING: Do not modify the following settings unless you fully understand their implications!
# Default Push Relay and Identity URIs
# PUSH_RELAY_URI=https://push.bitwarden.com
# PUSH_IDENTITY_URI=https://identity.bitwarden.com
# European Union Data Region Settings
# If you have selected "European Union" as your data region, use the following URIs instead.
# PUSH_RELAY_URI=https://api.bitwarden.eu
# PUSH_IDENTITY_URI=https://identity.bitwarden.eu

#####################
### Schedule jobs ###
#####################

## Job scheduler settings
##
## Job schedules use a cron-like syntax (as parsed by https://crates.io/crates/cron),
## and are always in terms of UTC time (regardless of your local time zone settings).
##
## The schedule format is a bit different from crontab as crontab does not contains seconds.
## You can test the the format here: https://crontab.guru, but remove the first digit!
## SEC  MIN   HOUR   DAY OF MONTH    MONTH   DAY OF WEEK
## "0   30   9,12,15     1,15       May-Aug  Mon,Wed,Fri"
## "0   30     *          *            *          *     "
## "0   30     1          *            *          *     "
##
## How often (in ms) the job scheduler thread checks for jobs that need running.
## Set to 0 to globally disable scheduled jobs.
# JOB_POLL_INTERVAL_MS=30000
##
## Cron schedule of the job that checks for Sends past their deletion date.
## Defaults to hourly (5 minutes after the hour). Set blank to disable this job.
# SEND_PURGE_SCHEDULE="0 5 * * * *"
##
## Cron schedule of the job that checks for trashed items to delete permanently.
## Defaults to daily (5 minutes after midnight). Set blank to disable this job.
# TRASH_PURGE_SCHEDULE="0 5 0 * * *"
##
## Cron schedule of the job that checks for incomplete 2FA logins.
## Defaults to once every minute. Set blank to disable this job.
# INCOMPLETE_2FA_SCHEDULE="30 * * * * *"
##
## Cron schedule of the job that sends expiration reminders to emergency access grantors.
## Defaults to hourly (3 minutes after the hour). Set blank to disable this job.
# EMERGENCY_NOTIFICATION_REMINDER_SCHEDULE="0 3 * * * *"
##
## Cron schedule of the job that grants emergency access requests that have met the required wait time.
## Defaults to hourly (7 minutes after the hour). Set blank to disable this job.
# EMERGENCY_REQUEST_TIMEOUT_SCHEDULE="0 7 * * * *"
##
## Cron schedule of the job that cleans old events from the event table.
## Defaults to daily. Set blank to disable this job. Also without EVENTS_DAYS_RETAIN set, this job will not start.
# EVENT_CLEANUP_SCHEDULE="0 10 0 * * *"
## Number of days to retain events stored in the database.
## If unset (the default), events are kept indefinitely and the scheduled job is disabled!
# EVENTS_DAYS_RETAIN=
##
## Cron schedule of the job that cleans old auth requests from the auth request.
## Defaults to every minute. Set blank to disable this job.
# AUTH_REQUEST_PURGE_SCHEDULE="30 * * * * *"
##
## Cron schedule of the job that cleans expired Duo contexts from the database. Does nothing if Duo MFA is disabled or set to use the legacy iframe prompt.
## Defaults to every minute. Set blank to disable this job.
# DUO_CONTEXT_PURGE_SCHEDULE="30 * * * * *"

########################
### General settings ###
########################

## Domain settings
## The domain must match the address from where you access the server
## It's recommended to configure this value, otherwise certain functionality might not work,
## like attachment downloads, email links and U2F.
## For U2F to work, the server must use HTTPS, you can use Let's Encrypt for free certs
## To use HTTPS, the recommended way is to put Vaultwarden behind a reverse proxy
## Details:
## - https://github.com/dani-garcia/vaultwarden/wiki/Enabling-HTTPS
## - https://github.com/dani-garcia/vaultwarden/wiki/Proxy-examples
## For development
# DOMAIN=http://localhost
## For public server
# DOMAIN=https://vw.domain.tld
## For public server (URL with port number)
# DOMAIN=https://vw.domain.tld:8443
## For public server (URL with path)
# DOMAIN=https://domain.tld/vw

## Controls whether users are allowed to create Bitwarden Sends.
## This setting applies globally to all users.
## To control this on a per-org basis instead, use the "Disable Send" org policy.
# SENDS_ALLOWED=true

## HIBP Api Key
## HaveIBeenPwned API Key, request it here: https://haveibeenpwned.com/API/Key
# HIBP_API_KEY=

## Per-organization attachment storage limit (KB)
## Max kilobytes of attachment storage allowed per organization.
## When this limit is reached, organization members will not be allowed to upload further attachments for ciphers owned by that organization.
# ORG_ATTACHMENT_LIMIT=
## Per-user attachment storage limit (KB)
## Max kilobytes of attachment storage allowed per user.
## When this limit is reached, the user will not be allowed to upload further attachments.
# USER_ATTACHMENT_LIMIT=
## Per-user send storage limit (KB)
## Max kilobytes of send storage allowed per user.
## When this limit is reached, the user will not be allowed to upload further sends.
# USER_SEND_LIMIT=

## Number of days to wait before auto-deleting a trashed item.
## If unset (the default), trashed items are not auto-deleted.
## This setting applies globally, so make sure to inform all users of any changes to this setting.
# TRASH_AUTO_DELETE_DAYS=

## Number of minutes to wait before a 2FA-enabled login is considered incomplete,
## resulting in an email notification. An incomplete 2FA login is one where the correct
## master password was provided but the required 2FA step was not completed, which
## potentially indicates a master password compromise. Set to 0 to disable this check.
## This setting applies globally to all users.
# INCOMPLETE_2FA_TIME_LIMIT=3

## Disable icon downloading
## Set to true to disable icon downloading in the internal icon service.
## This still serves existing icons from $ICON_CACHE_FOLDER, without generating any external
## network requests. $ICON_CACHE_TTL must also be set to 0; otherwise, the existing icons
## will be deleted eventually, but won't be downloaded again.
# DISABLE_ICON_DOWNLOAD=false

## Controls if new users can register
# SIGNUPS_ALLOWED=true

## Controls if new users need to verify their email address upon registration
## Note that setting this option to true prevents logins until the email address has been verified!
## The welcome email will include a verification link, and login attempts will periodically
## trigger another verification email to be sent.
# SIGNUPS_VERIFY=false

## If SIGNUPS_VERIFY is set to true, this limits how many seconds after the last time
## an email verification link has been sent another verification email will be sent
# SIGNUPS_VERIFY_RESEND_TIME=3600

## If SIGNUPS_VERIFY is set to true, this limits how many times an email verification
## email will be re-sent upon an attempted login.
# SIGNUPS_VERIFY_RESEND_LIMIT=6

## Controls if new users from a list of comma-separated domains can register
## even if SIGNUPS_ALLOWED is set to false
# SIGNUPS_DOMAINS_WHITELIST=example.com,example.net,example.org

## Controls whether event logging is enabled for organizations
## This setting applies to organizations.
## Disabled by default. Also check the EVENT_CLEANUP_SCHEDULE and EVENTS_DAYS_RETAIN settings.
# ORG_EVENTS_ENABLED=false

## Controls which users can create new orgs.
## Blank or 'all' means all users can create orgs (this is the default):
# ORG_CREATION_USERS=
## 'none' means no users can create orgs:
# ORG_CREATION_USERS=none
## A comma-separated list means only those users can create orgs:
# ORG_CREATION_USERS=admin1@example.com,admin2@example.com

## Invitations org admins to invite users, even when signups are disabled
# INVITATIONS_ALLOWED=true
## Name shown in the invitation emails that don't come from a specific organization
# INVITATION_ORG_NAME=Vaultwarden

## The number of hours after which an organization invite token, emergency access invite token,
## email verification token and deletion request token will expire (must be at least 1)
# INVITATION_EXPIRATION_HOURS=120

## Controls whether users can enable emergency access to their accounts.
## This setting applies globally to all users.
# EMERGENCY_ACCESS_ALLOWED=true

## Controls whether users can change their email.
## This setting applies globally to all users
# EMAIL_CHANGE_ALLOWED=true

## Number of server-side passwords hashing iterations for the password hash.
## The default for new users. If changed, it will be updated during login for existing users.
# PASSWORD_ITERATIONS=600000

## Controls whether users can set or show password hints. This setting applies globally to all users.
# PASSWORD_HINTS_ALLOWED=true

## Controls whether a password hint should be shown directly in the web page if
## SMTP service is not configured and password hints are allowed.
## Not recommended for publicly-accessible instances because this provides
## unauthenticated access to potentially sensitive data.
# SHOW_PASSWORD_HINT=false

#########################
### Advanced settings ###
#########################

## Client IP Header, used to identify the IP of the client, defaults to "X-Real-IP"
## Set to the string "none" (without quotes), to disable any headers and just use the remote IP
# IP_HEADER=X-Real-IP

## Icon service
## The predefined icon services are: internal, bitwarden, duckduckgo, google.
## To specify a custom icon service, set a URL template with exactly one instance of `{}`,
## which is replaced with the domain. For example: `https://icon.example.com/domain/{}`.
##
## `internal` refers to Vaultwarden's built-in icon fetching implementation.
## If an external service is set, an icon request to Vaultwarden will return an HTTP
## redirect to the corresponding icon at the external service. An external service may
## be useful if your Vaultwarden instance has no external network connectivity, or if
## you are concerned that someone may probe your instance to try to detect whether icons
## for certain sites have been cached.
# ICON_SERVICE=internal

## Icon redirect code
## The HTTP status code to use for redirects to an external icon service.
## The supported codes are 301 (legacy permanent), 302 (legacy temporary), 307 (temporary), and 308 (permanent).
## Temporary redirects are useful while testing different icon services, but once a service
## has been decided on, consider using permanent redirects for cacheability. The legacy codes
## are currently better supported by the Bitwarden clients.
# ICON_REDIRECT_CODE=302

## Cache time-to-live for successfully obtained icons, in seconds (0 is "forever")
## Default: 2592000 (30 days)
# ICON_CACHE_TTL=2592000
## Cache time-to-live for icons which weren't available, in seconds (0 is "forever")
## Default: 2592000 (3 days)
# ICON_CACHE_NEGTTL=259200

## Icon download timeout
## Configure the timeout value when downloading the favicons.
## The default is 10 seconds, but this could be to low on slower network connections
# ICON_DOWNLOAD_TIMEOUT=10

## Block HTTP domains/IPs by Regex
## Any domains or IPs that match this regex won't be fetched by the internal HTTP client.
## Useful to hide other servers in the local network. Check the WIKI for more details
## NOTE: Always enclose this regex withing single quotes!
# HTTP_REQUEST_BLOCK_REGEX='^(192\.168\.0\.[0-9]+|192\.168\.1\.[0-9]+)$'

## Enabling this will cause the internal HTTP client to refuse to connect to any non global IP address.
## Useful to secure your internal environment: See https://en.wikipedia.org/wiki/Reserved_IP_addresses for a list of IPs which it will block
# HTTP_REQUEST_BLOCK_NON_GLOBAL_IPS=true

## Client Settings
## Enable experimental feature flags for clients.
## This is a comma-separated list of flags, e.g. "flag1,flag2,flag3".
##
## The following flags are available:
## - "autofill-overlay": Add an overlay menu to form fields for quick access to credentials.
## - "autofill-v2": Use the new autofill implementation.
## - "browser-fileless-import": Directly import credentials from other providers without a file.
## - "extension-refresh": Temporarily enable the new extension design until general availability (should be used with the beta Chrome extension)
## - "fido2-vault-credentials": Enable the use of FIDO2 security keys as second factor.
## - "inline-menu-positioning-improvements": Enable the use of inline menu password generator and identity suggestions in the browser extension.
## - "ssh-key-vault-item": Enable the creation and use of SSH key vault items. (Needs clients >=2024.12.0)
## - "ssh-agent": Enable SSH agent support on Desktop. (Needs desktop >=2024.12.0)
<<<<<<< HEAD
## - "anon-addy-self-host-alias": Enable configuring self-hosted Anon Addy alias generator. (Needs Android >=2025.2.0)
## - "simple-login-self-host-alias": Enable configuring self-hosted Simple Login alias generator. (Needs Android >=2025.2.0)
=======
## - "mutual-tls": Enable the use of mutual TLS on Android (Client >= 2025.2.0)
>>>>>>> 994d1570
# EXPERIMENTAL_CLIENT_FEATURE_FLAGS=fido2-vault-credentials

## Require new device emails. When a user logs in an email is required to be sent.
## If sending the email fails the login attempt will fail!!
# REQUIRE_DEVICE_EMAIL=false

## Enable extended logging, which shows timestamps and targets in the logs
# EXTENDED_LOGGING=true

## Timestamp format used in extended logging.
## Format specifiers: https://docs.rs/chrono/latest/chrono/format/strftime
# LOG_TIMESTAMP_FORMAT="%Y-%m-%d %H:%M:%S.%3f"

## Logging to Syslog
## This requires extended logging
# USE_SYSLOG=false

## Logging to file
# LOG_FILE=/path/to/log

## Log level
## Change the verbosity of the log output
## Valid values are "trace", "debug", "info", "warn", "error" and "off"
## Setting it to "trace" or "debug" would also show logs for mounted routes and static file, websocket and alive requests
## For a specific module append a comma separated `path::to::module=log_level`
## For example, to only see debug logs for icons use: LOG_LEVEL="info,vaultwarden::api::icons=debug"
# LOG_LEVEL=info

## Token for the admin interface, preferably an Argon2 PCH string
## Vaultwarden has a built-in generator by calling `vaultwarden hash`
## For details see: https://github.com/dani-garcia/vaultwarden/wiki/Enabling-admin-page#secure-the-admin_token
## If not set, the admin panel is disabled
## New Argon2 PHC string
## Note that for some environments, like docker-compose you need to escape all the dollar signs `$` with an extra dollar sign like `$$`
## Also, use single quotes (') instead of double quotes (") to enclose the string when needed
# ADMIN_TOKEN='$argon2id$v=19$m=65540,t=3,p=4$MmeKRnGK5RW5mJS7h3TOL89GrpLPXJPAtTK8FTqj9HM$DqsstvoSAETl9YhnsXbf43WeaUwJC6JhViIvuPoig78'
## Old plain text string (Will generate warnings in favor of Argon2)
# ADMIN_TOKEN=Vy2VyYTTsKPv8W5aEOWUbB/Bt3DEKePbHmI4m9VcemUMS2rEviDowNAFqYi1xjmp

## Enable this to bypass the admin panel security. This option is only
## meant to be used with the use of a separate auth layer in front
# DISABLE_ADMIN_TOKEN=false

## Number of seconds, on average, between admin login requests from the same IP address before rate limiting kicks in.
# ADMIN_RATELIMIT_SECONDS=300
## Allow a burst of requests of up to this size, while maintaining the average indicated by `ADMIN_RATELIMIT_SECONDS`.
# ADMIN_RATELIMIT_MAX_BURST=3

## Set the lifetime of admin sessions to this value (in minutes).
# ADMIN_SESSION_LIFETIME=20

## Allowed iframe ancestors (Know the risks!)
## https://developer.mozilla.org/en-US/docs/Web/HTTP/Headers/Content-Security-Policy/frame-ancestors
## Allows other domains to embed the web vault into an iframe, useful for embedding into secure intranets
## This adds the configured value to the 'Content-Security-Policy' headers 'frame-ancestors' value.
## Multiple values must be separated with a whitespace.
# ALLOWED_IFRAME_ANCESTORS=

## Allowed connect-src (Know the risks!)
## https://developer.mozilla.org/en-US/docs/Web/HTTP/Headers/Content-Security-Policy/connect-src
## Allows other domains to URLs which can be loaded using script interfaces like the Forwarded email alias feature
## This adds the configured value to the 'Content-Security-Policy' headers 'connect-src' value.
## Multiple values must be separated with a whitespace. And only HTTPS values are allowed.
## Example: "https://my-addy-io.domain.tld https://my-simplelogin.domain.tld"
# ALLOWED_CONNECT_SRC=""

## Number of seconds, on average, between login requests from the same IP address before rate limiting kicks in.
# LOGIN_RATELIMIT_SECONDS=60
## Allow a burst of requests of up to this size, while maintaining the average indicated by `LOGIN_RATELIMIT_SECONDS`.
## Note that this applies to both the login and the 2FA, so it's recommended to allow a burst size of at least 2.
# LOGIN_RATELIMIT_MAX_BURST=10

## BETA FEATURE: Groups
## Controls whether group support is enabled for organizations
## This setting applies to organizations.
## Disabled by default because this is a beta feature, it contains known issues!
## KNOW WHAT YOU ARE DOING!
# ORG_GROUPS_ENABLED=false

## Increase secure note size limit (Know the risks!)
## Sets the secure note size limit to 100_000 instead of the default 10_000.
## WARNING: This could cause issues with clients. Also exports will not work on Bitwarden servers!
## KNOW WHAT YOU ARE DOING!
# INCREASE_NOTE_SIZE_LIMIT=false

## Enforce Single Org with Reset Password Policy
## Enforce that the Single Org policy is enabled before setting the Reset Password policy
## Bitwarden enforces this by default. In Vaultwarden we encouraged to use multiple organizations because groups were not available.
## Setting this to true will enforce the Single Org Policy to be enabled before you can enable the Reset Password policy.
# ENFORCE_SINGLE_ORG_WITH_RESET_PW_POLICY=false

########################
### MFA/2FA settings ###
########################

## Yubico (Yubikey) Settings
## Set your Client ID and Secret Key for Yubikey OTP
## You can generate it here: https://upgrade.yubico.com/getapikey/
## You can optionally specify a custom OTP server
# YUBICO_CLIENT_ID=11111
# YUBICO_SECRET_KEY=AAAAAAAAAAAAAAAAAAAAAAAA
# YUBICO_SERVER=http://yourdomain.com/wsapi/2.0/verify

## Duo Settings
## You need to configure the DUO_IKEY, DUO_SKEY, and DUO_HOST options to enable global Duo support.
## Otherwise users will need to configure it themselves.
## Create an account and protect an application as mentioned in this link (only the first step, not the rest):
## https://help.bitwarden.com/article/setup-two-step-login-duo/#create-a-duo-security-account
## Then set the following options, based on the values obtained from the last step:
# DUO_IKEY=<Client ID>
# DUO_SKEY=<Client Secret>
# DUO_HOST=<API Hostname>
## After that, you should be able to follow the rest of the guide linked above,
## ignoring the fields that ask for the values that you already configured beforehand.
##
## If you want to attempt to use Duo's 'Traditional Prompt' (deprecated, iframe based) set DUO_USE_IFRAME to 'true'.
## Duo no longer supports this, but it still works for some integrations.
## If you aren't sure, leave this alone.
# DUO_USE_IFRAME=false

## Email 2FA settings
## Email token size
## Number of digits in an email 2FA token (min: 6, max: 255).
## Note that the Bitwarden clients are hardcoded to mention 6 digit codes regardless of this setting!
# EMAIL_TOKEN_SIZE=6
##
## Token expiration time
## Maximum time in seconds a token is valid. The time the user has to open email client and copy token.
# EMAIL_EXPIRATION_TIME=600
##
## Maximum attempts before an email token is reset and a new email will need to be sent.
# EMAIL_ATTEMPTS_LIMIT=3
##
## Setup email 2FA regardless of any organization policy
# EMAIL_2FA_ENFORCE_ON_VERIFIED_INVITE=false
## Automatically setup email 2FA as fallback provider when needed
# EMAIL_2FA_AUTO_FALLBACK=false

## Other MFA/2FA settings
## Disable 2FA remember
## Enabling this would force the users to use a second factor to login every time.
## Note that the checkbox would still be present, but ignored.
# DISABLE_2FA_REMEMBER=false
##
## Authenticator Settings
## Disable authenticator time drifted codes to be valid.
## TOTP codes of the previous and next 30 seconds will be invalid
##
## According to the RFC6238 (https://tools.ietf.org/html/rfc6238),
## we allow by default the TOTP code which was valid one step back and one in the future.
## This can however allow attackers to be a bit more lucky with there attempts because there are 3 valid codes.
## You can disable this, so that only the current TOTP Code is allowed.
## Keep in mind that when a sever drifts out of time, valid codes could be marked as invalid.
## In any case, if a code has been used it can not be used again, also codes which predates it will be invalid.
# AUTHENTICATOR_DISABLE_TIME_DRIFT=false

###########################
### SMTP Email settings ###
###########################

## Mail specific settings, set SMTP_FROM and either SMTP_HOST or USE_SENDMAIL to enable the mail service.
## To make sure the email links are pointing to the correct host, set the DOMAIN variable.
## Note: if SMTP_USERNAME is specified, SMTP_PASSWORD is mandatory
# SMTP_HOST=smtp.domain.tld
# SMTP_FROM=vaultwarden@domain.tld
# SMTP_FROM_NAME=Vaultwarden
# SMTP_USERNAME=username
# SMTP_PASSWORD=password
# SMTP_TIMEOUT=15

## Choose the type of secure connection for SMTP. The default is "starttls".
## The available options are:
## - "starttls": The default port is 587.
## - "force_tls": The default port is 465.
## - "off": The default port is 25.
## Ports 587 (submission) and 25 (smtp) are standard without encryption and with encryption via STARTTLS (Explicit TLS). Port 465 (submissions) is used for encrypted submission (Implicit TLS).
# SMTP_SECURITY=starttls
# SMTP_PORT=587

# Whether to send mail via the `sendmail` command
# USE_SENDMAIL=false
# Which sendmail command to use. The one found in the $PATH is used if not specified.
# SENDMAIL_COMMAND="/path/to/sendmail"

## Defaults for SSL is "Plain" and "Login" and nothing for Non-SSL connections.
## Possible values: ["Plain", "Login", "Xoauth2"].
## Multiple options need to be separated by a comma ','.
# SMTP_AUTH_MECHANISM=

## Server name sent during the SMTP HELO
## By default this value should be is on the machine's hostname,
## but might need to be changed in case it trips some anti-spam filters
# HELO_NAME=

## Embed images as email attachments
# SMTP_EMBED_IMAGES=true

## SMTP debugging
## When set to true this will output very detailed SMTP messages.
## WARNING: This could contain sensitive information like passwords and usernames! Only enable this during troubleshooting!
# SMTP_DEBUG=false

## Accept Invalid Certificates
## DANGEROUS: This option introduces significant vulnerabilities to man-in-the-middle attacks!
## Only use this as a last resort if you are not able to use a valid certificate.
## If the Certificate is valid but the hostname doesn't match, please use SMTP_ACCEPT_INVALID_HOSTNAMES instead.
# SMTP_ACCEPT_INVALID_CERTS=false

## Accept Invalid Hostnames
## DANGEROUS: This option introduces significant vulnerabilities to man-in-the-middle attacks!
## Only use this as a last resort if you are not able to use a valid certificate.
# SMTP_ACCEPT_INVALID_HOSTNAMES=false

#######################
### Rocket settings ###
#######################

## Rocket specific settings
## See https://rocket.rs/v0.5/guide/configuration/ for more details.
# ROCKET_ADDRESS=0.0.0.0
## The default port is 8000, unless running in a Docker container, in which case it is 80.
# ROCKET_PORT=8000
# ROCKET_TLS={certs="/path/to/certs.pem",key="/path/to/key.pem"}


# vim: syntax=ini<|MERGE_RESOLUTION|>--- conflicted
+++ resolved
@@ -353,12 +353,9 @@
 ## - "inline-menu-positioning-improvements": Enable the use of inline menu password generator and identity suggestions in the browser extension.
 ## - "ssh-key-vault-item": Enable the creation and use of SSH key vault items. (Needs clients >=2024.12.0)
 ## - "ssh-agent": Enable SSH agent support on Desktop. (Needs desktop >=2024.12.0)
-<<<<<<< HEAD
 ## - "anon-addy-self-host-alias": Enable configuring self-hosted Anon Addy alias generator. (Needs Android >=2025.2.0)
 ## - "simple-login-self-host-alias": Enable configuring self-hosted Simple Login alias generator. (Needs Android >=2025.2.0)
-=======
 ## - "mutual-tls": Enable the use of mutual TLS on Android (Client >= 2025.2.0)
->>>>>>> 994d1570
 # EXPERIMENTAL_CLIENT_FEATURE_FLAGS=fido2-vault-credentials
 
 ## Require new device emails. When a user logs in an email is required to be sent.
