--- conflicted
+++ resolved
@@ -82,16 +82,12 @@
     }
 
     pub fn to_json(&self) -> Value {
-<<<<<<< HEAD
-        json!({
-=======
         let data_json: Value = serde_json::from_str(&self.data).unwrap_or(Value::Null);
         let mut policy = json!({
->>>>>>> 53f58b14
             "id": self.uuid,
             "organizationId": self.org_uuid,
             "type": self.atype,
-            "data": serde_json::from_str(&self.data).unwrap_or(Value::Null),
+            "data": data_json,
             "enabled": self.enabled,
             "object": "policy",
         });
