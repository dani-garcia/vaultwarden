--- conflicted
+++ resolved
@@ -147,13 +147,8 @@
             "MaxStorageGb": 10, // The value doesn't matter, we don't check server-side
             "Use2fa": true,
             "UseDirectory": false, // Is supported, but this value isn't checked anywhere (yet)
-<<<<<<< HEAD
-            "UseEvents": false, // not supported by us
+            "UseEvents": false, // Not supported
             "UseGroups": true,
-=======
-            "UseEvents": false, // Not supported
-            "UseGroups": false, // Not supported
->>>>>>> 9c891baa
             "UseTotp": true,
             "UsePolicies": true,
             // "UseScim": false, // Not supported (Not AGPLv3 Licensed)
@@ -304,13 +299,8 @@
 
             "Use2fa": true,
             "UseDirectory": false, // Is supported, but this value isn't checked anywhere (yet)
-<<<<<<< HEAD
-            "UseEvents": false, // not supported by us
+            "UseEvents": false, // Not supported
             "UseGroups": true,
-=======
-            "UseEvents": false, // Not supported
-            "UseGroups": false, // Not supported
->>>>>>> 9c891baa
             "UseTotp": true,
             // "UseScim": false, // Not supported (Not AGPLv3 Licensed)
             "UsePolicies": true,
