use std::{
    env::consts::EXE_SUFFIX,
    process::exit,
    sync::{
        atomic::{AtomicBool, Ordering},
        RwLock,
    },
};

use job_scheduler_ng::Schedule;
use once_cell::sync::Lazy;
use reqwest::Url;

use crate::{
    db::DbConnType,
    error::Error,
    util::{get_env, get_env_bool, get_web_vault_version, is_valid_email, parse_experimental_client_feature_flags},
};

static CONFIG_FILE: Lazy<String> = Lazy::new(|| {
    let data_folder = get_env("DATA_FOLDER").unwrap_or_else(|| String::from("data"));
    get_env("CONFIG_FILE").unwrap_or_else(|| format!("{data_folder}/config.json"))
});

pub static SKIP_CONFIG_VALIDATION: AtomicBool = AtomicBool::new(false);

pub static CONFIG: Lazy<Config> = Lazy::new(|| {
    Config::load().unwrap_or_else(|e| {
        println!("Error loading config:\n  {e:?}\n");
        exit(12)
    })
});

pub type Pass = String;

macro_rules! make_config {
    ($(
        $(#[doc = $groupdoc:literal])?
        $group:ident $(: $group_enabled:ident)? {
        $(
            $(#[doc = $doc:literal])+
            $name:ident : $ty:ident, $editable:literal, $none_action:ident $(, $default:expr)?;
        )+},
    )+) => {
        pub struct Config { inner: RwLock<Inner> }

        struct Inner {
            rocket_shutdown_handle: Option<rocket::Shutdown>,

            templates: Handlebars<'static>,
            config: ConfigItems,

            _env: ConfigBuilder,
            _usr: ConfigBuilder,

            _overrides: Vec<String>,
        }

        #[derive(Clone, Default, Deserialize, Serialize)]
        pub struct ConfigBuilder {
            $($(
                #[serde(skip_serializing_if = "Option::is_none")]
                $name: Option<$ty>,
            )+)+
        }

        impl ConfigBuilder {
            #[allow(clippy::field_reassign_with_default)]
            fn from_env() -> Self {
                let env_file = get_env("ENV_FILE").unwrap_or_else(|| String::from(".env"));
                match dotenvy::from_path(&env_file) {
                    Ok(_) => {
                        println!("[INFO] Using environment file `{env_file}` for configuration.\n");
                    },
                    Err(e) => match e {
                        dotenvy::Error::LineParse(msg, pos) => {
                            println!("[ERROR] Failed parsing environment file: `{env_file}`\nNear {msg:?} on position {pos}\nPlease fix and restart!\n");
                            exit(255);
                        },
                        dotenvy::Error::Io(ioerr) => match ioerr.kind() {
                            std::io::ErrorKind::NotFound => {
                                // Only exit if this environment variable is set, but the file was not found.
                                // This prevents incorrectly configured environments.
                                if let Some(env_file) = get_env::<String>("ENV_FILE") {
                                    println!("[ERROR] The configured ENV_FILE `{env_file}` was not found!\n");
                                    exit(255);
                                }
                            },
                            std::io::ErrorKind::PermissionDenied => {
                                println!("[ERROR] Permission denied while trying to read environment file `{env_file}`!\n");
                                exit(255);
                            },
                            _ => {
                                println!("[ERROR] Reading environment file `{env_file}` failed:\n{ioerr:?}\n");
                                exit(255);
                            }
                        },
                        _ => {
                            println!("[ERROR] Reading environment file `{env_file}` failed:\n{e:?}\n");
                            exit(255);
                        }
                    }
                };

                let mut builder = ConfigBuilder::default();
                $($(
                    builder.$name = make_config! { @getenv paste::paste!(stringify!([<$name:upper>])), $ty };
                )+)+

                builder
            }

            fn from_file(path: &str) -> Result<Self, Error> {
                let config_str = std::fs::read_to_string(path)?;
                println!("[INFO] Using saved config from `{path}` for configuration.\n");
                serde_json::from_str(&config_str).map_err(Into::into)
            }

            fn clear_non_editable(&mut self) {
                $($(
                    if !$editable {
                        self.$name = None;
                    }
                )+)+
            }

            /// Merges the values of both builders into a new builder.
            /// If both have the same element, `other` wins.
            fn merge(&self, other: &Self, show_overrides: bool, overrides: &mut Vec<String>) -> Self {
                let mut builder = self.clone();
                $($(
                    if let v @Some(_) = &other.$name {
                        builder.$name = v.clone();

                        if self.$name.is_some() {
                            overrides.push(paste::paste!(stringify!([<$name:upper>])).into());
                        }
                    }
                )+)+

                if show_overrides && !overrides.is_empty() {
                    // We can't use warn! here because logging isn't setup yet.
                    println!("[WARNING] The following environment variables are being overridden by the config.json file.");
                    println!("[WARNING] Please use the admin panel to make changes to them:");
                    println!("[WARNING] {}\n", overrides.join(", "));
                }

                builder
            }

            fn build(&self) -> ConfigItems {
                let mut config = ConfigItems::default();
                let _domain_set = self.domain.is_some();
                $($(
                    config.$name = make_config!{ @build self.$name.clone(), &config, $none_action, $($default)? };
                )+)+
                config.domain_set = _domain_set;

                config.domain = config.domain.trim_end_matches('/').to_string();

                config.signups_domains_whitelist = config.signups_domains_whitelist.trim().to_lowercase();
                config.org_creation_users = config.org_creation_users.trim().to_lowercase();


                // Copy the values from the deprecated flags to the new ones
                if config.http_request_block_regex.is_none() {
                    config.http_request_block_regex = config.icon_blacklist_regex.clone();
                }

                config
            }
        }

        #[derive(Clone, Default)]
        struct ConfigItems { $($( $name: make_config!{@type $ty, $none_action}, )+)+ }

        #[allow(unused)]
        impl Config {
            $($(
                $(#[doc = $doc])+
                pub fn $name(&self) -> make_config!{@type $ty, $none_action} {
                    self.inner.read().unwrap().config.$name.clone()
                }
            )+)+

            pub fn prepare_json(&self) -> serde_json::Value {
                let (def, cfg, overridden) = {
                    let inner = &self.inner.read().unwrap();
                    (inner._env.build(), inner.config.clone(), inner._overrides.clone())
                };

                fn _get_form_type(rust_type: &str) -> &'static str {
                    match rust_type {
                        "Pass" => "password",
                        "String" => "text",
                        "bool" => "checkbox",
                        _ => "number"
                    }
                }

                fn _get_doc(doc: &str) -> serde_json::Value {
                    let mut split = doc.split("|>").map(str::trim);

                    // We do not use the json!() macro here since that causes a lot of macro recursion.
                    // This slows down compile time and it also causes issues with rust-analyzer
                    serde_json::Value::Object({
                        let mut doc_json = serde_json::Map::new();
                        doc_json.insert("name".into(), serde_json::to_value(split.next()).unwrap());
                        doc_json.insert("description".into(), serde_json::to_value(split.next()).unwrap());
                        doc_json
                    })
                }

                // We do not use the json!() macro here since that causes a lot of macro recursion.
                // This slows down compile time and it also causes issues with rust-analyzer
                serde_json::Value::Array(<[_]>::into_vec(Box::new([
                $(
                    serde_json::Value::Object({
                        let mut group = serde_json::Map::new();
                        group.insert("group".into(), (stringify!($group)).into());
                        group.insert("grouptoggle".into(), (stringify!($($group_enabled)?)).into());
                        group.insert("groupdoc".into(), (make_config!{ @show $($groupdoc)? }).into());

                        group.insert("elements".into(), serde_json::Value::Array(<[_]>::into_vec(Box::new([
                        $(
                            serde_json::Value::Object({
                                let mut element = serde_json::Map::new();
                                element.insert("editable".into(), ($editable).into());
                                element.insert("name".into(), (stringify!($name)).into());
                                element.insert("value".into(), serde_json::to_value(cfg.$name).unwrap());
                                element.insert("default".into(), serde_json::to_value(def.$name).unwrap());
                                element.insert("type".into(), (_get_form_type(stringify!($ty))).into());
                                element.insert("doc".into(), (_get_doc(concat!($($doc),+))).into());
                                element.insert("overridden".into(), (overridden.contains(&paste::paste!(stringify!([<$name:upper>])).into())).into());
                                element
                            }),
                        )+
                        ]))));
                        group
                    }),
                )+
                ])))
            }

            pub fn get_support_json(&self) -> serde_json::Value {
                // Define which config keys need to be masked.
                // Pass types will always be masked and no need to put them in the list.
                // Besides Pass, only String types will be masked via _privacy_mask.
                const PRIVACY_CONFIG: &[&str] = &[
                    "allowed_iframe_ancestors",
                    "allowed_connect_src",
                    "database_url",
                    "domain_origin",
                    "domain_path",
                    "domain",
                    "helo_name",
                    "org_creation_users",
                    "signups_domains_whitelist",
                    "smtp_from",
                    "smtp_host",
                    "smtp_username",
                    "_smtp_img_src",
                ];

                let cfg = {
                    let inner = &self.inner.read().unwrap();
                    inner.config.clone()
                };

                /// We map over the string and remove all alphanumeric, _ and - characters.
                /// This is the fastest way (within micro-seconds) instead of using a regex (which takes mili-seconds)
                fn _privacy_mask(value: &str) -> String {
                    let mut n: u16 = 0;
                    let mut colon_match = false;
                    value
                        .chars()
                        .map(|c| {
                            n += 1;
                            match c {
                                ':' if n <= 11 => {
                                    colon_match = true;
                                    c
                                }
                                '/' if n <= 13 && colon_match => c,
                                ',' => c,
                                _ => '*',
                            }
                        })
                        .collect::<String>()
                }

                serde_json::Value::Object({
                    let mut json = serde_json::Map::new();
                    $($(
                        json.insert(stringify!($name).into(), make_config!{ @supportstr $name, cfg.$name, $ty, $none_action });
                    )+)+;
                    json
                })
            }

            pub fn get_overrides(&self) -> Vec<String> {
                let overrides = {
                    let inner = &self.inner.read().unwrap();
                    inner._overrides.clone()
                };
                overrides
            }
        }
    };

    // Support string print
    ( @supportstr $name:ident, $value:expr, Pass, option ) => { serde_json::to_value($value.as_ref().map(|_| String::from("***"))).unwrap() }; // Optional pass, we map to an Option<String> with "***"
    ( @supportstr $name:ident, $value:expr, Pass, $none_action:ident ) => { "***".into() }; // Required pass, we return "***"
    ( @supportstr $name:ident, $value:expr, String, option ) => { // Optional other value, we return as is or convert to string to apply the privacy config
        if PRIVACY_CONFIG.contains(&stringify!($name)) {
            serde_json::to_value($value.as_ref().map(|x| _privacy_mask(x) )).unwrap()
        } else {
            serde_json::to_value($value).unwrap()
        }
    };
    ( @supportstr $name:ident, $value:expr, String, $none_action:ident ) => { // Required other value, we return as is or convert to string to apply the privacy config
        if PRIVACY_CONFIG.contains(&stringify!($name)) {
            _privacy_mask(&$value).into()
        } else {
            ($value).into()
        }
    };
    ( @supportstr $name:ident, $value:expr, $ty:ty, option ) => { serde_json::to_value($value).unwrap() }; // Optional other value, we return as is or convert to string to apply the privacy config
    ( @supportstr $name:ident, $value:expr, $ty:ty, $none_action:ident ) => { ($value).into() }; // Required other value, we return as is or convert to string to apply the privacy config

    // Group or empty string
    ( @show ) => { "" };
    ( @show $lit:literal ) => { $lit };

    // Wrap the optionals in an Option type
    ( @type $ty:ty, option) => { Option<$ty> };
    ( @type $ty:ty, $id:ident) => { $ty };

    // Generate the values depending on none_action
    ( @build $value:expr, $config:expr, option, ) => { $value };
    ( @build $value:expr, $config:expr, def, $default:expr ) => { $value.unwrap_or($default) };
    ( @build $value:expr, $config:expr, auto, $default_fn:expr ) => {{
        match $value {
            Some(v) => v,
            None => {
                let f: &dyn Fn(&ConfigItems) -> _ = &$default_fn;
                f($config)
            }
        }
    }};
    ( @build $value:expr, $config:expr, generated, $default_fn:expr ) => {{
        let f: &dyn Fn(&ConfigItems) -> _ = &$default_fn;
        f($config)
    }};

    ( @getenv $name:expr, bool ) => { get_env_bool($name) };
    ( @getenv $name:expr, $ty:ident ) => { get_env($name) };

}

//STRUCTURE:
// /// Short description (without this they won't appear on the list)
// group {
//   /// Friendly Name |> Description (Optional)
//   name: type, is_editable, action, <default_value (Optional)>
// }
//
// Where action applied when the value wasn't provided and can be:
//  def:       Use a default value
//  auto:      Value is auto generated based on other values
//  option:    Value is optional
//  generated: Value is always autogenerated and it's original value ignored
make_config! {
    folders {
        ///  Data folder |> Main data folder
        data_folder:            String, false,  def,    "data".to_string();
        /// Database URL
        database_url:           String, false,  auto,   |c| format!("{}/{}", c.data_folder, "db.sqlite3");
        /// Icon cache folder
        icon_cache_folder:      String, false,  auto,   |c| format!("{}/{}", c.data_folder, "icon_cache");
        /// Attachments folder
        attachments_folder:     String, false,  auto,   |c| format!("{}/{}", c.data_folder, "attachments");
        /// Sends folder
        sends_folder:           String, false,  auto,   |c| format!("{}/{}", c.data_folder, "sends");
        /// Temp folder |> Used for storing temporary file uploads
        tmp_folder:             String, false,  auto,   |c| format!("{}/{}", c.data_folder, "tmp");
        /// Templates folder
        templates_folder:       String, false,  auto,   |c| format!("{}/{}", c.data_folder, "templates");
        /// Session JWT key
        rsa_key_filename:       String, false,  auto,   |c| format!("{}/{}", c.data_folder, "rsa_key");
        /// Web vault folder
        web_vault_folder:       String, false,  def,    "web-vault/".to_string();
    },
    ws {
        /// Enable websocket notifications
        enable_websocket:       bool,   false,  def,    true;
    },
    push {
        /// Enable push notifications
        push_enabled:           bool,   false,  def,    false;
        /// Push relay uri
        push_relay_uri:         String, false,  def,    "https://push.bitwarden.com".to_string();
        /// Push identity uri
        push_identity_uri:      String, false,  def,    "https://identity.bitwarden.com".to_string();
        /// Installation id |> The installation id from https://bitwarden.com/host
        push_installation_id:   Pass,   false,  def,    String::new();
        /// Installation key |> The installation key from https://bitwarden.com/host
        push_installation_key:  Pass,   false,  def,    String::new();
    },
    jobs {
        /// Job scheduler poll interval |> How often the job scheduler thread checks for jobs to run.
        /// Set to 0 to globally disable scheduled jobs.
        job_poll_interval_ms:   u64,    false,  def,    30_000;
        /// Send purge schedule |> Cron schedule of the job that checks for Sends past their deletion date.
        /// Defaults to hourly. Set blank to disable this job.
        send_purge_schedule:    String, false,  def,    "0 5 * * * *".to_string();
        /// Trash purge schedule |> Cron schedule of the job that checks for trashed items to delete permanently.
        /// Defaults to daily. Set blank to disable this job.
        trash_purge_schedule:   String, false,  def,    "0 5 0 * * *".to_string();
        /// Incomplete 2FA login schedule |> Cron schedule of the job that checks for incomplete 2FA logins.
        /// Defaults to once every minute. Set blank to disable this job.
        incomplete_2fa_schedule: String, false,  def,   "30 * * * * *".to_string();
        /// Emergency notification reminder schedule |> Cron schedule of the job that sends expiration reminders to emergency access grantors.
        /// Defaults to hourly. (3 minutes after the hour) Set blank to disable this job.
        emergency_notification_reminder_schedule:   String, false,  def,    "0 3 * * * *".to_string();
        /// Emergency request timeout schedule |> Cron schedule of the job that grants emergency access requests that have met the required wait time.
        /// Defaults to hourly. (7 minutes after the hour) Set blank to disable this job.
        emergency_request_timeout_schedule:   String, false,  def,    "0 7 * * * *".to_string();
        /// Event cleanup schedule |> Cron schedule of the job that cleans old events from the event table.
        /// Defaults to daily. Set blank to disable this job.
        event_cleanup_schedule:   String, false,  def,    "0 10 0 * * *".to_string();
        /// Auth Request cleanup schedule |> Cron schedule of the job that cleans old auth requests from the auth request.
        /// Defaults to every minute. Set blank to disable this job.
        auth_request_purge_schedule:   String, false,  def,    "30 * * * * *".to_string();
        /// Duo Auth context cleanup schedule |> Cron schedule of the job that cleans expired Duo contexts from the database. Does nothing if Duo MFA is disabled or set to use the legacy iframe prompt.
        /// Defaults to once every minute. Set blank to disable this job.
        duo_context_purge_schedule:   String, false,  def,    "30 * * * * *".to_string();
    },

    /// General settings
    settings {
        /// Domain URL |> This needs to be set to the URL used to access the server, including 'http[s]://'
        /// and port, if it's different than the default. Some server functions don't work correctly without this value
        domain:                 String, true,   def,    "http://localhost".to_string();
        /// Domain Set |> Indicates if the domain is set by the admin. Otherwise the default will be used.
        domain_set:             bool,   false,  def,    false;
        /// Domain origin |> Domain URL origin (in https://example.com:8443/path, https://example.com:8443 is the origin)
        domain_origin:          String, false,  auto,   |c| extract_url_origin(&c.domain);
        /// Domain path |> Domain URL path (in https://example.com:8443/path, /path is the path)
        domain_path:            String, false,  auto,   |c| extract_url_path(&c.domain);
        /// Enable web vault
        web_vault_enabled:      bool,   false,  def,    true;

        /// Allow Sends |> Controls whether users are allowed to create Bitwarden Sends.
        /// This setting applies globally to all users. To control this on a per-org basis instead, use the "Disable Send" org policy.
        sends_allowed:          bool,   true,   def,    true;

        /// HIBP Api Key |> HaveIBeenPwned API Key, request it here: https://haveibeenpwned.com/API/Key
        hibp_api_key:           Pass,   true,   option;

        /// Per-user attachment storage limit (KB) |> Max kilobytes of attachment storage allowed per user. When this limit is reached, the user will not be allowed to upload further attachments.
        user_attachment_limit:  i64,    true,   option;
        /// Per-organization attachment storage limit (KB) |> Max kilobytes of attachment storage allowed per org. When this limit is reached, org members will not be allowed to upload further attachments for ciphers owned by that org.
        org_attachment_limit:   i64,    true,   option;
        /// Per-user send storage limit (KB) |> Max kilobytes of sends storage allowed per user. When this limit is reached, the user will not be allowed to upload further sends.
        user_send_limit:   i64,    true,   option;

        /// Trash auto-delete days |> Number of days to wait before auto-deleting a trashed item.
        /// If unset, trashed items are not auto-deleted. This setting applies globally, so make
        /// sure to inform all users of any changes to this setting.
        trash_auto_delete_days: i64,    true,   option;

        /// Incomplete 2FA time limit |> Number of minutes to wait before a 2FA-enabled login is
        /// considered incomplete, resulting in an email notification. An incomplete 2FA login is one
        /// where the correct master password was provided but the required 2FA step was not completed,
        /// which potentially indicates a master password compromise. Set to 0 to disable this check.
        /// This setting applies globally to all users.
        incomplete_2fa_time_limit: i64, true,   def,    3;

        /// Disable icon downloads |> Set to true to disable icon downloading in the internal icon service.
        /// This still serves existing icons from $ICON_CACHE_FOLDER, without generating any external
        /// network requests. $ICON_CACHE_TTL must also be set to 0; otherwise, the existing icons
        /// will be deleted eventually, but won't be downloaded again.
        disable_icon_download:  bool,   true,   def,    false;
        /// Allow new signups |> Controls whether new users can register. Users can be invited by the vaultwarden admin even if this is disabled
        signups_allowed:        bool,   true,   def,    true;
        /// Require email verification on signups. This will prevent logins from succeeding until the address has been verified
        signups_verify:         bool,   true,   def,    false;
        /// If signups require email verification, automatically re-send verification email if it hasn't been sent for a while (in seconds)
        signups_verify_resend_time: u64, true,  def,    3_600;
        /// If signups require email verification, limit how many emails are automatically sent when login is attempted (0 means no limit)
        signups_verify_resend_limit: u32, true, def,    6;
        /// Email domain whitelist |> Allow signups only from this list of comma-separated domains, even when signups are otherwise disabled
        signups_domains_whitelist: String, true, def,   String::new();
        /// Enable event logging |> Enables event logging for organizations.
        org_events_enabled:     bool,   false,  def,    false;
        /// Org creation users |> Allow org creation only by this list of comma-separated user emails.
        /// Blank or 'all' means all users can create orgs; 'none' means no users can create orgs.
        org_creation_users:     String, true,   def,    String::new();
        /// Allow invitations |> Controls whether users can be invited by organization admins, even when signups are otherwise disabled
        invitations_allowed:    bool,   true,   def,    true;
        /// Invitation token expiration time (in hours) |> The number of hours after which an organization invite token, emergency access invite token,
        /// email verification token and deletion request token will expire (must be at least 1)
        invitation_expiration_hours: u32, false, def, 120;
        /// Enable emergency access |> Controls whether users can enable emergency access to their accounts. This setting applies globally to all users.
        emergency_access_allowed:    bool,   true,   def,    true;
        /// Allow email change |> Controls whether users can change their email. This setting applies globally to all users.
        email_change_allowed:    bool,   true,   def,    true;
        /// Password iterations |> Number of server-side passwords hashing iterations for the password hash.
        /// The default for new users. If changed, it will be updated during login for existing users.
        password_iterations:    i32,    true,   def,    600_000;
        /// Allow password hints |> Controls whether users can set or show password hints. This setting applies globally to all users.
        password_hints_allowed: bool,   true,   def,    true;
        /// Show password hint (Know the risks!) |> Controls whether a password hint should be shown directly in the web page
        /// if SMTP service is not configured and password hints are allowed. Not recommended for publicly-accessible instances
        /// because this provides unauthenticated access to potentially sensitive data.
        show_password_hint:     bool,   true,   def,    false;

        /// Admin token/Argon2 PHC |> The plain text token or Argon2 PHC string used to authenticate in this very same page. Changing it here will not deauthorize the current session!
        admin_token:            Pass,   true,   option;

        /// Invitation organization name |> Name shown in the invitation emails that don't come from a specific organization
        invitation_org_name:    String, true,   def,    "Vaultwarden".to_string();

        /// Events days retain |> Number of days to retain events stored in the database. If unset, events are kept indefinitely.
        events_days_retain:     i64,    false,   option;
    },

    /// Advanced settings
    advanced {
        /// Client IP header |> If not present, the remote IP is used.
        /// Set to the string "none" (without quotes), to disable any headers and just use the remote IP
        ip_header:              String, true,   def,    "X-Real-IP".to_string();
        /// Internal IP header property, used to avoid recomputing each time
        _ip_header_enabled:     bool,   false,  generated,    |c| &c.ip_header.trim().to_lowercase() != "none";
        /// Icon service |> The predefined icon services are: internal, bitwarden, duckduckgo, google.
        /// To specify a custom icon service, set a URL template with exactly one instance of `{}`,
        /// which is replaced with the domain. For example: `https://icon.example.com/domain/{}`.
        /// `internal` refers to Vaultwarden's built-in icon fetching implementation. If an external
        /// service is set, an icon request to Vaultwarden will return an HTTP redirect to the
        /// corresponding icon at the external service.
        icon_service:           String, false,  def,    "internal".to_string();
        /// _icon_service_url
        _icon_service_url:      String, false,  generated,    |c| generate_icon_service_url(&c.icon_service);
        /// _icon_service_csp
        _icon_service_csp:      String, false,  generated,    |c| generate_icon_service_csp(&c.icon_service, &c._icon_service_url);
        /// Icon redirect code |> The HTTP status code to use for redirects to an external icon service.
        /// The supported codes are 301 (legacy permanent), 302 (legacy temporary), 307 (temporary), and 308 (permanent).
        /// Temporary redirects are useful while testing different icon services, but once a service
        /// has been decided on, consider using permanent redirects for cacheability. The legacy codes
        /// are currently better supported by the Bitwarden clients.
        icon_redirect_code:     u32,    true,   def,    302;
        /// Positive icon cache expiry |> Number of seconds to consider that an already cached icon is fresh. After this period, the icon will be refreshed
        icon_cache_ttl:         u64,    true,   def,    2_592_000;
        /// Negative icon cache expiry |> Number of seconds before trying to download an icon that failed again.
        icon_cache_negttl:      u64,    true,   def,    259_200;
        /// Icon download timeout |> Number of seconds when to stop attempting to download an icon.
        icon_download_timeout:  u64,    true,   def,    10;

        /// [Deprecated] Icon blacklist Regex |> Use `http_request_block_regex` instead
        icon_blacklist_regex:   String, false,   option;
        /// [Deprecated] Icon blacklist non global IPs |> Use `http_request_block_non_global_ips` instead
        icon_blacklist_non_global_ips:  bool,   false,   def, true;

        /// Block HTTP domains/IPs by Regex |> Any domains or IPs that match this regex won't be fetched by the internal HTTP client.
        /// Useful to hide other servers in the local network. Check the WIKI for more details
        http_request_block_regex:   String, true,   option;
        /// Block non global IPs |> Enabling this will cause the internal HTTP client to refuse to connect to any non global IP address.
        /// Useful to secure your internal environment: See https://en.wikipedia.org/wiki/Reserved_IP_addresses for a list of IPs which it will block
        http_request_block_non_global_ips:  bool,   true,   auto, |c| c.icon_blacklist_non_global_ips;

        /// Disable Two-Factor remember |> Enabling this would force the users to use a second factor to login every time.
        /// Note that the checkbox would still be present, but ignored.
        disable_2fa_remember:   bool,   true,   def,    false;

        /// Disable authenticator time drifted codes to be valid |> Enabling this only allows the current TOTP code to be valid
        /// TOTP codes of the previous and next 30 seconds will be invalid.
        authenticator_disable_time_drift: bool, true, def, false;

        /// Customize the enabled feature flags on the clients |> This is a comma separated list of feature flags to enable.
        experimental_client_feature_flags: String, false, def, "fido2-vault-credentials".to_string();

        /// Require new device emails |> When a user logs in an email is required to be sent.
        /// If sending the email fails the login attempt will fail.
        require_device_email:   bool,   true,   def,     false;

        /// Reload templates (Dev) |> When this is set to true, the templates get reloaded with every request.
        /// ONLY use this during development, as it can slow down the server
        reload_templates:       bool,   true,   def,    false;
        /// Enable extended logging
        extended_logging:       bool,   false,  def,    true;
        /// Log timestamp format
        log_timestamp_format:   String, true,   def,    "%Y-%m-%d %H:%M:%S.%3f".to_string();
        /// Enable the log to output to Syslog
        use_syslog:             bool,   false,  def,    false;
        /// Log file path
        log_file:               String, false,  option;
        /// Log level |> Valid values are "trace", "debug", "info", "warn", "error" and "off"
        /// For a specific module append it as a comma separated value "info,path::to::module=debug"
        log_level:              String, false,  def,    "info".to_string();

        /// Enable DB WAL |> Turning this off might lead to worse performance, but might help if using vaultwarden on some exotic filesystems,
        /// that do not support WAL. Please make sure you read project wiki on the topic before changing this setting.
        enable_db_wal:          bool,   false,  def,    true;

        /// Max database connection retries |> Number of times to retry the database connection during startup, with 1 second between each retry, set to 0 to retry indefinitely
        db_connection_retries:  u32,    false,  def,    15;

        /// Timeout when acquiring database connection
        database_timeout:       u64,    false,  def,    30;

        /// Database connection pool size
        database_max_conns:     u32,    false,  def,    10;

        /// Database connection init |> SQL statements to run when creating a new database connection, mainly useful for connection-scoped pragmas. If empty, a database-specific default is used.
        database_conn_init:     String, false,  def,    String::new();

        /// Bypass admin page security (Know the risks!) |> Disables the Admin Token for the admin page so you may use your own auth in-front
        disable_admin_token:    bool,   false,  def,    false;

        /// Allowed iframe ancestors (Know the risks!) |> Allows other domains to embed the web vault into an iframe, useful for embedding into secure intranets
        allowed_iframe_ancestors: String, true, def,    String::new();

        /// Allowed connect-src (Know the risks!) |> Allows other domains to URLs which can be loaded using script interfaces like the Forwarded email alias feature
        allowed_connect_src:      String, true, def,    String::new();

        /// Seconds between login requests |> Number of seconds, on average, between login and 2FA requests from the same IP address before rate limiting kicks in
        login_ratelimit_seconds:       u64, false, def, 60;
        /// Max burst size for login requests |> Allow a burst of requests of up to this size, while maintaining the average indicated by `login_ratelimit_seconds`. Note that this applies to both the login and the 2FA, so it's recommended to allow a burst size of at least 2
        login_ratelimit_max_burst:     u32, false, def, 10;

        /// Seconds between admin login requests |> Number of seconds, on average, between admin requests from the same IP address before rate limiting kicks in
        admin_ratelimit_seconds:       u64, false, def, 300;
        /// Max burst size for admin login requests |> Allow a burst of requests of up to this size, while maintaining the average indicated by `admin_ratelimit_seconds`
        admin_ratelimit_max_burst:     u32, false, def, 3;

        /// Admin session lifetime |> Set the lifetime of admin sessions to this value (in minutes).
        admin_session_lifetime:        i64, true,  def, 20;

        /// Enable groups (BETA!) (Know the risks!) |> Enables groups support for organizations (Currently contains known issues!).
        org_groups_enabled:            bool, false, def, false;

        /// Increase note size limit (Know the risks!) |> Sets the secure note size limit to 100_000 instead of the default 10_000.
        /// WARNING: This could cause issues with clients. Also exports will not work on Bitwarden servers!
        increase_note_size_limit:      bool,  true,  def, false;
        /// Generated max_note_size value to prevent if..else matching during every check
        _max_note_size:                usize, false, generated, |c| if c.increase_note_size_limit {100_000} else {10_000};

        /// Enforce Single Org with Reset Password Policy |> Enforce that the Single Org policy is enabled before setting the Reset Password policy
        /// Bitwarden enforces this by default. In Vaultwarden we encouraged to use multiple organizations because groups were not available.
        /// Setting this to true will enforce the Single Org Policy to be enabled before you can enable the Reset Password policy.
        enforce_single_org_with_reset_pw_policy: bool, false, def, false;
    },

    /// Yubikey settings
    yubico: _enable_yubico {
        /// Enabled
        _enable_yubico:         bool,   true,   def,     true;
        /// Client ID
        yubico_client_id:       String, true,   option;
        /// Secret Key
        yubico_secret_key:      Pass,   true,   option;
        /// Server
        yubico_server:          String, true,   option;
    },

    /// Global Duo settings (Note that users can override them)
    duo: _enable_duo {
        /// Enabled
        _enable_duo:            bool,   true,   def,     true;
        /// Attempt to use deprecated iframe-based Traditional Prompt (Duo WebSDK 2)
        duo_use_iframe:         bool,   false,  def,     false;
        /// Client Id
        duo_ikey:               String, true,   option;
        /// Client Secret
        duo_skey:               Pass,   true,   option;
        /// Host
        duo_host:               String, true,   option;
        /// Application Key (generated automatically)
        _duo_akey:              Pass,   false,  option;
    },

    /// SMTP Email Settings
    smtp: _enable_smtp {
        /// Enabled
        _enable_smtp:                  bool,   true,   def,     true;
        /// Use Sendmail |> Whether to send mail via the `sendmail` command
        use_sendmail:                  bool,   true,   def,     false;
        /// Sendmail Command |> Which sendmail command to use. The one found in the $PATH is used if not specified.
        sendmail_command:              String, false,  option;
        /// Host
        smtp_host:                     String, true,   option;
        /// DEPRECATED smtp_ssl |> DEPRECATED - Please use SMTP_SECURITY
        smtp_ssl:                      bool,   false,  option;
        /// DEPRECATED smtp_explicit_tls |> DEPRECATED - Please use SMTP_SECURITY
        smtp_explicit_tls:             bool,   false,  option;
        /// Secure SMTP |> ("starttls", "force_tls", "off") Enable a secure connection. Default is "starttls" (Explicit - ports 587 or 25), "force_tls" (Implicit - port 465) or "off", no encryption
        smtp_security:                 String, true,   auto,    |c| smtp_convert_deprecated_ssl_options(c.smtp_ssl, c.smtp_explicit_tls); // TODO: After deprecation make it `def, "starttls".to_string()`
        /// Port
        smtp_port:                     u16,    true,   auto,    |c| if c.smtp_security == *"force_tls" {465} else if c.smtp_security == *"starttls" {587} else {25};
        /// From Address
        smtp_from:                     String, true,   def,     String::new();
        /// From Name
        smtp_from_name:                String, true,   def,     "Vaultwarden".to_string();
        /// Username
        smtp_username:                 String, true,   option;
        /// Password
        smtp_password:                 Pass,   true,   option;
        /// SMTP Auth mechanism |> Defaults for SSL is "Plain" and "Login" and nothing for Non-SSL connections. Possible values: ["Plain", "Login", "Xoauth2"]. Multiple options need to be separated by a comma ','.
        smtp_auth_mechanism:           String, true,   option;
        /// SMTP connection timeout |> Number of seconds when to stop trying to connect to the SMTP server
        smtp_timeout:                  u64,    true,   def,     15;
        /// Server name sent during HELO |> By default this value should be is on the machine's hostname, but might need to be changed in case it trips some anti-spam filters
        helo_name:                     String, true,   option;
        /// Embed images as email attachments.
        smtp_embed_images:             bool, true, def, true;
        /// _smtp_img_src
        _smtp_img_src:                 String, false, generated, |c| generate_smtp_img_src(c.smtp_embed_images, &c.domain);
        /// Enable SMTP debugging (Know the risks!) |> DANGEROUS: Enabling this will output very detailed SMTP messages. This could contain sensitive information like passwords and usernames! Only enable this during troubleshooting!
        smtp_debug:                    bool,   false,  def,     false;
        /// Accept Invalid Certs (Know the risks!) |> DANGEROUS: Allow invalid certificates. This option introduces significant vulnerabilities to man-in-the-middle attacks!
        smtp_accept_invalid_certs:     bool,   true,   def,     false;
        /// Accept Invalid Hostnames (Know the risks!) |> DANGEROUS: Allow invalid hostnames. This option introduces significant vulnerabilities to man-in-the-middle attacks!
        smtp_accept_invalid_hostnames: bool,   true,   def,     false;
    },

    /// Email 2FA Settings
    email_2fa: _enable_email_2fa {
        /// Enabled |> Disabling will prevent users from setting up new email 2FA and using existing email 2FA configured
        _enable_email_2fa:      bool,   true,   auto,    |c| c._enable_smtp && (c.smtp_host.is_some() || c.use_sendmail);
        /// Email token size |> Number of digits in an email 2FA token (min: 6, max: 255). Note that the Bitwarden clients are hardcoded to mention 6 digit codes regardless of this setting.
        email_token_size:       u8,     true,   def,      6;
        /// Token expiration time |> Maximum time in seconds a token is valid. The time the user has to open email client and copy token.
        email_expiration_time:  u64,    true,   def,      600;
        /// Maximum attempts |> Maximum attempts before an email token is reset and a new email will need to be sent
        email_attempts_limit:   u64,    true,   def,      3;
        /// Automatically enforce at login |> Setup email 2FA provider regardless of any organization policy
        email_2fa_enforce_on_verified_invite: bool,   true,   def,      false;
        /// Auto-enable 2FA (Know the risks!) |> Automatically setup email 2FA as fallback provider when needed
        email_2fa_auto_fallback: bool,  true,   def,      false;
    },
}

fn validate_config(cfg: &ConfigItems) -> Result<(), Error> {
    // Validate connection URL is valid and DB feature is enabled
    let url = &cfg.database_url;
    if DbConnType::from_url(url)? == DbConnType::sqlite && url.contains('/') {
        let path = std::path::Path::new(&url);
        if let Some(parent) = path.parent() {
            if !parent.is_dir() {
                err!(format!("SQLite database directory `{}` does not exist or is not a directory", parent.display()));
            }
        }
    }

    if cfg.password_iterations < 100_000 {
        err!("PASSWORD_ITERATIONS should be at least 100000 or higher. The default is 600000!");
    }

    let limit = 256;
    if cfg.database_max_conns < 1 || cfg.database_max_conns > limit {
        err!(format!("`DATABASE_MAX_CONNS` contains an invalid value. Ensure it is between 1 and {limit}.",));
    }

    if let Some(log_file) = &cfg.log_file {
        if std::fs::OpenOptions::new().append(true).create(true).open(log_file).is_err() {
            err!("Unable to write to log file", log_file);
        }
    }

    let dom = cfg.domain.to_lowercase();
    if !dom.starts_with("http://") && !dom.starts_with("https://") {
        err!(
            "DOMAIN variable needs to contain the protocol (http, https). Use 'http[s]://bw.example.com' instead of 'bw.example.com'"
        );
    }

    let connect_src = cfg.allowed_connect_src.to_lowercase();
    for url in connect_src.split_whitespace() {
        if !url.starts_with("https://") || Url::parse(url).is_err() {
            err!("ALLOWED_CONNECT_SRC variable contains one or more invalid URLs. Only FQDN's starting with https are allowed");
        }
    }

    let whitelist = &cfg.signups_domains_whitelist;
    if !whitelist.is_empty() && whitelist.split(',').any(|d| d.trim().is_empty()) {
        err!("`SIGNUPS_DOMAINS_WHITELIST` contains empty tokens");
    }

    let org_creation_users = cfg.org_creation_users.trim().to_lowercase();
    if !(org_creation_users.is_empty() || org_creation_users == "all" || org_creation_users == "none")
        && org_creation_users.split(',').any(|u| !u.contains('@'))
    {
        err!("`ORG_CREATION_USERS` contains invalid email addresses");
    }

    if let Some(ref token) = cfg.admin_token {
        if token.trim().is_empty() && !cfg.disable_admin_token {
            println!("[WARNING] `ADMIN_TOKEN` is enabled but has an empty value, so the admin page will be disabled.");
            println!("[WARNING] To enable the admin page without a token, use `DISABLE_ADMIN_TOKEN`.");
        }
    }

    if cfg.push_enabled && (cfg.push_installation_id == String::new() || cfg.push_installation_key == String::new()) {
        err!(
            "Misconfigured Push Notification service\n\
            ########################################################################################\n\
            # It looks like you enabled Push Notification feature, but didn't configure it         #\n\
            # properly. Make sure the installation id and key from https://bitwarden.com/host are  #\n\
            # added to your configuration.                                                         #\n\
            ########################################################################################\n"
        )
    }

    if cfg.push_enabled {
        let push_relay_uri = cfg.push_relay_uri.to_lowercase();
        if !push_relay_uri.starts_with("https://") {
            err!("`PUSH_RELAY_URI` must start with 'https://'.")
        }

        if Url::parse(&push_relay_uri).is_err() {
            err!("Invalid URL format for `PUSH_RELAY_URI`.");
        }

        let push_identity_uri = cfg.push_identity_uri.to_lowercase();
        if !push_identity_uri.starts_with("https://") {
            err!("`PUSH_IDENTITY_URI` must start with 'https://'.")
        }

        if Url::parse(&push_identity_uri).is_err() {
            err!("Invalid URL format for `PUSH_IDENTITY_URI`.");
        }
    }

    // TODO: deal with deprecated flags so they can be removed from this list, cf. #4263
    const KNOWN_FLAGS: &[&str] = &[
        "autofill-overlay",
        "autofill-v2",
        "browser-fileless-import",
        "extension-refresh",
        "fido2-vault-credentials",
        "inline-menu-positioning-improvements", 
        "ssh-key-vault-item",
        "ssh-agent",
<<<<<<< HEAD
        "anon-addy-self-host-alias",
        "simple-login-self-host-alias",
=======
        "mutual-tls",
>>>>>>> 994d1570
    ];
    let configured_flags = parse_experimental_client_feature_flags(&cfg.experimental_client_feature_flags);
    let invalid_flags: Vec<_> = configured_flags.keys().filter(|flag| !KNOWN_FLAGS.contains(&flag.as_str())).collect();
    if !invalid_flags.is_empty() {
        err!(format!("Unrecognized experimental client feature flags: {invalid_flags:?}.\n\n\
                     Please ensure all feature flags are spelled correctly and that they are supported in this version.\n\
                     Supported flags: {KNOWN_FLAGS:?}"));
    }

    const MAX_FILESIZE_KB: i64 = i64::MAX >> 10;

    if let Some(limit) = cfg.user_attachment_limit {
        if !(0i64..=MAX_FILESIZE_KB).contains(&limit) {
            err!("`USER_ATTACHMENT_LIMIT` is out of bounds");
        }
    }

    if let Some(limit) = cfg.org_attachment_limit {
        if !(0i64..=MAX_FILESIZE_KB).contains(&limit) {
            err!("`ORG_ATTACHMENT_LIMIT` is out of bounds");
        }
    }

    if let Some(limit) = cfg.user_send_limit {
        if !(0i64..=MAX_FILESIZE_KB).contains(&limit) {
            err!("`USER_SEND_LIMIT` is out of bounds");
        }
    }

    if cfg._enable_duo
        && (cfg.duo_host.is_some() || cfg.duo_ikey.is_some() || cfg.duo_skey.is_some())
        && !(cfg.duo_host.is_some() && cfg.duo_ikey.is_some() && cfg.duo_skey.is_some())
    {
        err!("All Duo options need to be set for global Duo support")
    }

    if cfg._enable_yubico {
        if cfg.yubico_client_id.is_some() != cfg.yubico_secret_key.is_some() {
            err!("Both `YUBICO_CLIENT_ID` and `YUBICO_SECRET_KEY` must be set for Yubikey OTP support")
        }

        if let Some(yubico_server) = &cfg.yubico_server {
            let yubico_server = yubico_server.to_lowercase();
            if !yubico_server.starts_with("https://") {
                err!("`YUBICO_SERVER` must be a valid URL and start with 'https://'. Either unset this variable or provide a valid URL.")
            }
        }
    }

    if cfg._enable_smtp {
        match cfg.smtp_security.as_str() {
            "off" | "starttls" | "force_tls" => (),
            _ => err!(
                "`SMTP_SECURITY` is invalid. It needs to be one of the following options: starttls, force_tls or off"
            ),
        }

        if cfg.use_sendmail {
            let command = cfg.sendmail_command.clone().unwrap_or_else(|| format!("sendmail{EXE_SUFFIX}"));

            let mut path = std::path::PathBuf::from(&command);
            // Check if we can find the sendmail command to execute when no absolute path is given
            if !path.is_absolute() {
                let Ok(which_path) = which::which(&command) else {
                    err!(format!("sendmail command {command} not found in $PATH"))
                };
                path = which_path;
            }

            match path.metadata() {
                Err(err) if err.kind() == std::io::ErrorKind::NotFound => {
                    err!(format!("sendmail command not found at `{path:?}`"))
                }
                Err(err) => {
                    err!(format!("failed to access sendmail command at `{path:?}`: {err}"))
                }
                Ok(metadata) => {
                    if metadata.is_dir() {
                        err!(format!("sendmail command at `{path:?}` isn't a directory"));
                    }

                    #[cfg(unix)]
                    {
                        use std::os::unix::fs::PermissionsExt;
                        if !metadata.permissions().mode() & 0o111 != 0 {
                            err!(format!("sendmail command at `{path:?}` isn't executable"));
                        }
                    }
                }
            }
        } else {
            if cfg.smtp_host.is_some() == cfg.smtp_from.is_empty() {
                err!("Both `SMTP_HOST` and `SMTP_FROM` need to be set for email support without `USE_SENDMAIL`")
            }

            if cfg.smtp_username.is_some() != cfg.smtp_password.is_some() {
                err!("Both `SMTP_USERNAME` and `SMTP_PASSWORD` need to be set to enable email authentication without `USE_SENDMAIL`")
            }
        }

        if (cfg.smtp_host.is_some() || cfg.use_sendmail) && !is_valid_email(&cfg.smtp_from) {
            err!(format!("SMTP_FROM '{}' is not a valid email address", cfg.smtp_from))
        }

        if cfg._enable_email_2fa && cfg.email_token_size < 6 {
            err!("`EMAIL_TOKEN_SIZE` has a minimum size of 6")
        }
    }

    if cfg._enable_email_2fa && !(cfg.smtp_host.is_some() || cfg.use_sendmail) {
        err!("To enable email 2FA, a mail transport must be configured")
    }

    if !cfg._enable_email_2fa && cfg.email_2fa_enforce_on_verified_invite {
        err!("To enforce email 2FA on verified invitations, email 2fa has to be enabled!");
    }
    if !cfg._enable_email_2fa && cfg.email_2fa_auto_fallback {
        err!("To use email 2FA as automatic fallback, email 2fa has to be enabled!");
    }

    // Check if the HTTP request block regex is valid
    if let Some(ref r) = cfg.http_request_block_regex {
        let validate_regex = regex::Regex::new(r);
        match validate_regex {
            Ok(_) => (),
            Err(e) => err!(format!("`HTTP_REQUEST_BLOCK_REGEX` is invalid: {e:#?}")),
        }
    }

    // Check if the icon service is valid
    let icon_service = cfg.icon_service.as_str();
    match icon_service {
        "internal" | "bitwarden" | "duckduckgo" | "google" => (),
        _ => {
            if !icon_service.starts_with("http") {
                err!(format!("Icon service URL `{icon_service}` must start with \"http\""))
            }
            match icon_service.matches("{}").count() {
                1 => (), // nominal
                0 => err!(format!("Icon service URL `{icon_service}` has no placeholder \"{{}}\"")),
                _ => err!(format!("Icon service URL `{icon_service}` has more than one placeholder \"{{}}\"")),
            }
        }
    }

    // Check if the icon redirect code is valid
    match cfg.icon_redirect_code {
        301 | 302 | 307 | 308 => (),
        _ => err!("Only HTTP 301/302 and 307/308 redirects are supported"),
    }

    if cfg.invitation_expiration_hours < 1 {
        err!("`INVITATION_EXPIRATION_HOURS` has a minimum duration of 1 hour")
    }

    // Validate schedule crontab format
    if !cfg.send_purge_schedule.is_empty() && cfg.send_purge_schedule.parse::<Schedule>().is_err() {
        err!("`SEND_PURGE_SCHEDULE` is not a valid cron expression")
    }

    if !cfg.trash_purge_schedule.is_empty() && cfg.trash_purge_schedule.parse::<Schedule>().is_err() {
        err!("`TRASH_PURGE_SCHEDULE` is not a valid cron expression")
    }

    if !cfg.incomplete_2fa_schedule.is_empty() && cfg.incomplete_2fa_schedule.parse::<Schedule>().is_err() {
        err!("`INCOMPLETE_2FA_SCHEDULE` is not a valid cron expression")
    }

    if !cfg.emergency_notification_reminder_schedule.is_empty()
        && cfg.emergency_notification_reminder_schedule.parse::<Schedule>().is_err()
    {
        err!("`EMERGENCY_NOTIFICATION_REMINDER_SCHEDULE` is not a valid cron expression")
    }

    if !cfg.emergency_request_timeout_schedule.is_empty()
        && cfg.emergency_request_timeout_schedule.parse::<Schedule>().is_err()
    {
        err!("`EMERGENCY_REQUEST_TIMEOUT_SCHEDULE` is not a valid cron expression")
    }

    if !cfg.event_cleanup_schedule.is_empty() && cfg.event_cleanup_schedule.parse::<Schedule>().is_err() {
        err!("`EVENT_CLEANUP_SCHEDULE` is not a valid cron expression")
    }

    if !cfg.auth_request_purge_schedule.is_empty() && cfg.auth_request_purge_schedule.parse::<Schedule>().is_err() {
        err!("`AUTH_REQUEST_PURGE_SCHEDULE` is not a valid cron expression")
    }

    if !cfg.disable_admin_token {
        match cfg.admin_token.as_ref() {
            Some(t) if t.starts_with("$argon2") => {
                if let Err(e) = argon2::password_hash::PasswordHash::new(t) {
                    err!(format!("The configured Argon2 PHC in `ADMIN_TOKEN` is invalid: '{e}'"))
                }
            }
            Some(_) => {
                println!(
                    "[NOTICE] You are using a plain text `ADMIN_TOKEN` which is insecure.\n\
                Please generate a secure Argon2 PHC string by using `vaultwarden hash` or `argon2`.\n\
                See: https://github.com/dani-garcia/vaultwarden/wiki/Enabling-admin-page#secure-the-admin_token\n"
                );
            }
            _ => {}
        }
    }

    if cfg.increase_note_size_limit {
        println!("[WARNING] Secure Note size limit is increased to 100_000!");
        println!("[WARNING] This could cause issues with clients. Also exports will not work on Bitwarden servers!.");
    }
    Ok(())
}

/// Extracts an RFC 6454 web origin from a URL.
fn extract_url_origin(url: &str) -> String {
    match Url::parse(url) {
        Ok(u) => u.origin().ascii_serialization(),
        Err(e) => {
            println!("Error validating domain: {e}");
            String::new()
        }
    }
}

/// Extracts the path from a URL.
/// All trailing '/' chars are trimmed, even if the path is a lone '/'.
fn extract_url_path(url: &str) -> String {
    match Url::parse(url) {
        Ok(u) => u.path().trim_end_matches('/').to_string(),
        Err(_) => {
            // We already print it in the method above, no need to do it again
            String::new()
        }
    }
}

fn generate_smtp_img_src(embed_images: bool, domain: &str) -> String {
    if embed_images {
        "cid:".to_string()
    } else {
        format!("{domain}/vw_static/")
    }
}

/// Generate the correct URL for the icon service.
/// This will be used within icons.rs to call the external icon service.
fn generate_icon_service_url(icon_service: &str) -> String {
    match icon_service {
        "internal" => String::new(),
        "bitwarden" => "https://icons.bitwarden.net/{}/icon.png".to_string(),
        "duckduckgo" => "https://icons.duckduckgo.com/ip3/{}.ico".to_string(),
        "google" => "https://www.google.com/s2/favicons?domain={}&sz=32".to_string(),
        _ => icon_service.to_string(),
    }
}

/// Generate the CSP string needed to allow redirected icon fetching
fn generate_icon_service_csp(icon_service: &str, icon_service_url: &str) -> String {
    // We split on the first '{', since that is the variable delimiter for an icon service URL.
    // Everything up until the first '{' should be fixed and can be used as an CSP string.
    let csp_string = match icon_service_url.split_once('{') {
        Some((c, _)) => c.to_string(),
        None => String::new(),
    };

    // Because Google does a second redirect to there gstatic.com domain, we need to add an extra csp string.
    match icon_service {
        "google" => csp_string + " https://*.gstatic.com/favicon",
        _ => csp_string,
    }
}

/// Convert the old SMTP_SSL and SMTP_EXPLICIT_TLS options
fn smtp_convert_deprecated_ssl_options(smtp_ssl: Option<bool>, smtp_explicit_tls: Option<bool>) -> String {
    if smtp_explicit_tls.is_some() || smtp_ssl.is_some() {
        println!("[DEPRECATED]: `SMTP_SSL` or `SMTP_EXPLICIT_TLS` is set. Please use `SMTP_SECURITY` instead.");
    }
    if smtp_explicit_tls.is_some() && smtp_explicit_tls.unwrap() {
        return "force_tls".to_string();
    } else if smtp_ssl.is_some() && !smtp_ssl.unwrap() {
        return "off".to_string();
    }
    // Return the default `starttls` in all other cases
    "starttls".to_string()
}

impl Config {
    pub fn load() -> Result<Self, Error> {
        // Loading from env and file
        let _env = ConfigBuilder::from_env();
        let _usr = ConfigBuilder::from_file(&CONFIG_FILE).unwrap_or_default();

        // Create merged config, config file overwrites env
        let mut _overrides = Vec::new();
        let builder = _env.merge(&_usr, true, &mut _overrides);

        // Fill any missing with defaults
        let config = builder.build();
        if !SKIP_CONFIG_VALIDATION.load(Ordering::Relaxed) {
            validate_config(&config)?;
        }

        Ok(Config {
            inner: RwLock::new(Inner {
                rocket_shutdown_handle: None,
                templates: load_templates(&config.templates_folder),
                config,
                _env,
                _usr,
                _overrides,
            }),
        })
    }

    pub fn update_config(&self, other: ConfigBuilder, ignore_non_editable: bool) -> Result<(), Error> {
        // Remove default values
        //let builder = other.remove(&self.inner.read().unwrap()._env);

        // TODO: Remove values that are defaults, above only checks those set by env and not the defaults
        let mut builder = other;

        // Remove values that are not editable
        if ignore_non_editable {
            builder.clear_non_editable();
        }

        // Serialize now before we consume the builder
        let config_str = serde_json::to_string_pretty(&builder)?;

        // Prepare the combined config
        let mut overrides = Vec::new();
        let config = {
            let env = &self.inner.read().unwrap()._env;
            env.merge(&builder, false, &mut overrides).build()
        };
        validate_config(&config)?;

        // Save both the user and the combined config
        {
            let mut writer = self.inner.write().unwrap();
            writer.config = config;
            writer._usr = builder;
            writer._overrides = overrides;
        }

        //Save to file
        use std::{fs::File, io::Write};
        let mut file = File::create(&*CONFIG_FILE)?;
        file.write_all(config_str.as_bytes())?;

        Ok(())
    }

    fn update_config_partial(&self, other: ConfigBuilder) -> Result<(), Error> {
        let builder = {
            let usr = &self.inner.read().unwrap()._usr;
            let mut _overrides = Vec::new();
            usr.merge(&other, false, &mut _overrides)
        };
        self.update_config(builder, false)
    }

    /// Tests whether an email's domain is allowed. A domain is allowed if it
    /// is in signups_domains_whitelist, or if no whitelist is set (so there
    /// are no domain restrictions in effect).
    pub fn is_email_domain_allowed(&self, email: &str) -> bool {
        let e: Vec<&str> = email.rsplitn(2, '@').collect();
        if e.len() != 2 || e[0].is_empty() || e[1].is_empty() {
            warn!("Failed to parse email address '{}'", email);
            return false;
        }
        let email_domain = e[0].to_lowercase();
        let whitelist = self.signups_domains_whitelist();

        whitelist.is_empty() || whitelist.split(',').any(|d| d.trim() == email_domain)
    }

    /// Tests whether signup is allowed for an email address, taking into
    /// account the signups_allowed and signups_domains_whitelist settings.
    pub fn is_signup_allowed(&self, email: &str) -> bool {
        if !self.signups_domains_whitelist().is_empty() {
            // The whitelist setting overrides the signups_allowed setting.
            self.is_email_domain_allowed(email)
        } else {
            self.signups_allowed()
        }
    }

    /// Tests whether the specified user is allowed to create an organization.
    pub fn is_org_creation_allowed(&self, email: &str) -> bool {
        let users = self.org_creation_users();
        if users.is_empty() || users == "all" {
            true
        } else if users == "none" {
            false
        } else {
            let email = email.to_lowercase();
            users.split(',').any(|u| u.trim() == email)
        }
    }

    pub fn delete_user_config(&self) -> Result<(), Error> {
        std::fs::remove_file(&*CONFIG_FILE)?;

        // Empty user config
        let usr = ConfigBuilder::default();

        // Config now is env + defaults
        let config = {
            let env = &self.inner.read().unwrap()._env;
            env.build()
        };

        // Save configs
        {
            let mut writer = self.inner.write().unwrap();
            writer.config = config;
            writer._usr = usr;
            writer._overrides = Vec::new();
        }

        Ok(())
    }

    pub fn private_rsa_key(&self) -> String {
        format!("{}.pem", self.rsa_key_filename())
    }
    pub fn mail_enabled(&self) -> bool {
        let inner = &self.inner.read().unwrap().config;
        inner._enable_smtp && (inner.smtp_host.is_some() || inner.use_sendmail)
    }

    pub fn get_duo_akey(&self) -> String {
        if let Some(akey) = self._duo_akey() {
            akey
        } else {
            let akey_s = crate::crypto::encode_random_bytes::<64>(data_encoding::BASE64);

            // Save the new value
            let builder = ConfigBuilder {
                _duo_akey: Some(akey_s.clone()),
                ..Default::default()
            };
            self.update_config_partial(builder).ok();

            akey_s
        }
    }

    /// Tests whether the admin token is set to a non-empty value.
    pub fn is_admin_token_set(&self) -> bool {
        let token = self.admin_token();

        token.is_some() && !token.unwrap().trim().is_empty()
    }

    pub fn render_template<T: serde::ser::Serialize>(&self, name: &str, data: &T) -> Result<String, Error> {
        if self.reload_templates() {
            warn!("RELOADING TEMPLATES");
            let hb = load_templates(CONFIG.templates_folder());
            hb.render(name, data).map_err(Into::into)
        } else {
            let hb = &self.inner.read().unwrap().templates;
            hb.render(name, data).map_err(Into::into)
        }
    }

    pub fn render_fallback_template<T: serde::ser::Serialize>(&self, name: &str, data: &T) -> Result<String, Error> {
        let hb = &self.inner.read().unwrap().templates;
        hb.render(&format!("fallback_{name}"), data).map_err(Into::into)
    }

    pub fn set_rocket_shutdown_handle(&self, handle: rocket::Shutdown) {
        self.inner.write().unwrap().rocket_shutdown_handle = Some(handle);
    }

    pub fn shutdown(&self) {
        if let Ok(mut c) = self.inner.write() {
            if let Some(handle) = c.rocket_shutdown_handle.take() {
                handle.notify();
            }
        }
    }
}

use handlebars::{
    Context, DirectorySourceOptions, Handlebars, Helper, HelperResult, Output, RenderContext, RenderErrorReason,
    Renderable,
};

fn load_templates<P>(path: P) -> Handlebars<'static>
where
    P: AsRef<std::path::Path>,
{
    let mut hb = Handlebars::new();
    // Error on missing params
    hb.set_strict_mode(true);
    // Register helpers
    hb.register_helper("case", Box::new(case_helper));
    hb.register_helper("to_json", Box::new(to_json));
    hb.register_helper("webver", Box::new(webver));
    hb.register_helper("vwver", Box::new(vwver));

    macro_rules! reg {
        ($name:expr) => {{
            let template = include_str!(concat!("static/templates/", $name, ".hbs"));
            hb.register_template_string($name, template).unwrap();
        }};
        ($name:expr, $ext:expr) => {{
            reg!($name);
            reg!(concat!($name, $ext));
        }};
        (@withfallback $name:expr) => {{
            let template = include_str!(concat!("static/templates/", $name, ".hbs"));
            hb.register_template_string($name, template).unwrap();
            hb.register_template_string(concat!("fallback_", $name), template).unwrap();
        }};
    }

    // First register default templates here
    reg!("email/email_header");
    reg!("email/email_footer");
    reg!("email/email_footer_text");

    reg!("email/admin_reset_password", ".html");
    reg!("email/change_email", ".html");
    reg!("email/delete_account", ".html");
    reg!("email/emergency_access_invite_accepted", ".html");
    reg!("email/emergency_access_invite_confirmed", ".html");
    reg!("email/emergency_access_recovery_approved", ".html");
    reg!("email/emergency_access_recovery_initiated", ".html");
    reg!("email/emergency_access_recovery_rejected", ".html");
    reg!("email/emergency_access_recovery_reminder", ".html");
    reg!("email/emergency_access_recovery_timed_out", ".html");
    reg!("email/incomplete_2fa_login", ".html");
    reg!("email/invite_accepted", ".html");
    reg!("email/invite_confirmed", ".html");
    reg!("email/new_device_logged_in", ".html");
    reg!("email/protected_action", ".html");
    reg!("email/pw_hint_none", ".html");
    reg!("email/pw_hint_some", ".html");
    reg!("email/send_2fa_removed_from_org", ".html");
    reg!("email/send_emergency_access_invite", ".html");
    reg!("email/send_org_invite", ".html");
    reg!("email/send_single_org_removed_from_org", ".html");
    reg!("email/smtp_test", ".html");
    reg!("email/twofactor_email", ".html");
    reg!("email/verify_email", ".html");
    reg!("email/welcome_must_verify", ".html");
    reg!("email/welcome", ".html");

    reg!("admin/base");
    reg!("admin/login");
    reg!("admin/settings");
    reg!("admin/users");
    reg!("admin/organizations");
    reg!("admin/diagnostics");

    reg!("404");

    reg!(@withfallback "scss/vaultwarden.scss");
    reg!("scss/user.vaultwarden.scss");

    // And then load user templates to overwrite the defaults
    // Use .hbs extension for the files
    // Templates get registered with their relative name
    hb.register_templates_directory(path, DirectorySourceOptions::default()).unwrap();

    hb
}

fn case_helper<'reg, 'rc>(
    h: &Helper<'rc>,
    r: &'reg Handlebars<'_>,
    ctx: &'rc Context,
    rc: &mut RenderContext<'reg, 'rc>,
    out: &mut dyn Output,
) -> HelperResult {
    let param =
        h.param(0).ok_or_else(|| RenderErrorReason::Other(String::from("Param not found for helper \"case\"")))?;
    let value = param.value().clone();

    if h.params().iter().skip(1).any(|x| x.value() == &value) {
        h.template().map(|t| t.render(r, ctx, rc, out)).unwrap_or_else(|| Ok(()))
    } else {
        Ok(())
    }
}

fn to_json<'reg, 'rc>(
    h: &Helper<'rc>,
    _r: &'reg Handlebars<'_>,
    _ctx: &'rc Context,
    _rc: &mut RenderContext<'reg, 'rc>,
    out: &mut dyn Output,
) -> HelperResult {
    let param = h
        .param(0)
        .ok_or_else(|| RenderErrorReason::Other(String::from("Expected 1 parameter for \"to_json\"")))?
        .value();
    let json = serde_json::to_string(param)
        .map_err(|e| RenderErrorReason::Other(format!("Can't serialize parameter to JSON: {e}")))?;
    out.write(&json)?;
    Ok(())
}

// Configure the web-vault version as an integer so it can be used as a comparison smaller or greater then.
// The default is based upon the version since this feature is added.
static WEB_VAULT_VERSION: Lazy<semver::Version> = Lazy::new(|| {
    let vault_version = get_web_vault_version();
    // Use a single regex capture to extract version components
    let re = regex::Regex::new(r"(\d{4})\.(\d{1,2})\.(\d{1,2})").unwrap();
    re.captures(&vault_version)
        .and_then(|c| {
            (c.len() == 4).then(|| {
                format!("{}.{}.{}", c.get(1).unwrap().as_str(), c.get(2).unwrap().as_str(), c.get(3).unwrap().as_str())
            })
        })
        .and_then(|v| semver::Version::parse(&v).ok())
        .unwrap_or_else(|| semver::Version::parse("2024.6.2").unwrap())
});

// Configure the Vaultwarden version as an integer so it can be used as a comparison smaller or greater then.
// The default is based upon the version since this feature is added.
static VW_VERSION: Lazy<semver::Version> = Lazy::new(|| {
    let vw_version = crate::VERSION.unwrap_or("1.32.5");
    // Use a single regex capture to extract version components
    let re = regex::Regex::new(r"(\d{1})\.(\d{1,2})\.(\d{1,2})").unwrap();
    re.captures(vw_version)
        .and_then(|c| {
            (c.len() == 4).then(|| {
                format!("{}.{}.{}", c.get(1).unwrap().as_str(), c.get(2).unwrap().as_str(), c.get(3).unwrap().as_str())
            })
        })
        .and_then(|v| semver::Version::parse(&v).ok())
        .unwrap_or_else(|| semver::Version::parse("1.32.5").unwrap())
});

handlebars::handlebars_helper!(webver: | web_vault_version: String |
    semver::VersionReq::parse(&web_vault_version).expect("Invalid web-vault version compare string").matches(&WEB_VAULT_VERSION)
);
handlebars::handlebars_helper!(vwver: | vw_version: String |
    semver::VersionReq::parse(&vw_version).expect("Invalid Vaultwarden version compare string").matches(&VW_VERSION)
);<|MERGE_RESOLUTION|>--- conflicted
+++ resolved
@@ -839,15 +839,12 @@
         "browser-fileless-import",
         "extension-refresh",
         "fido2-vault-credentials",
-        "inline-menu-positioning-improvements", 
+        "inline-menu-positioning-improvements",
         "ssh-key-vault-item",
         "ssh-agent",
-<<<<<<< HEAD
         "anon-addy-self-host-alias",
         "simple-login-self-host-alias",
-=======
         "mutual-tls",
->>>>>>> 994d1570
     ];
     let configured_flags = parse_experimental_client_feature_flags(&cfg.experimental_client_feature_flags);
     let invalid_flags: Vec<_> = configured_flags.keys().filter(|flag| !KNOWN_FLAGS.contains(&flag.as_str())).collect();
