use std::{
    env::consts::EXE_SUFFIX,
    process::exit,
    sync::{
        atomic::{AtomicBool, Ordering},
        LazyLock, RwLock,
    },
};

use job_scheduler_ng::Schedule;
use once_cell::sync::Lazy;
use reqwest::Url;

use crate::{
    db::DbConnType,
    error::Error,
    util::{get_env, get_env_bool, get_web_vault_version, is_valid_email, parse_experimental_client_feature_flags},
};

static CONFIG_FILE: Lazy<String> = Lazy::new(|| {
    let data_folder = get_env("DATA_FOLDER").unwrap_or_else(|| String::from("data"));
    get_env("CONFIG_FILE").unwrap_or_else(|| format!("{data_folder}/config.json"))
});

static CONFIG_FILE_PARENT_DIR: LazyLock<String> = LazyLock::new(|| {
    let path = std::path::PathBuf::from(&*CONFIG_FILE);
    path.parent().unwrap_or(std::path::Path::new("data")).to_str().unwrap_or("data").to_string()
});

static CONFIG_FILENAME: LazyLock<String> = LazyLock::new(|| {
    let path = std::path::PathBuf::from(&*CONFIG_FILE);
    path.file_name().unwrap_or(std::ffi::OsStr::new("config.json")).to_str().unwrap_or("config.json").to_string()
});

pub static SKIP_CONFIG_VALIDATION: AtomicBool = AtomicBool::new(false);

pub static CONFIG: Lazy<Config> = Lazy::new(|| {
    std::thread::spawn(|| {
        let rt = tokio::runtime::Builder::new_current_thread().enable_all().build().unwrap_or_else(|e| {
            println!("Error loading config:\n  {e:?}\n");
            exit(12)
        });

        rt.block_on(Config::load()).unwrap_or_else(|e| {
            println!("Error loading config:\n  {e:?}\n");
            exit(12)
        })
    })
    .join()
    .unwrap_or_else(|e| {
        println!("Error loading config:\n  {e:?}\n");
        exit(12)
    })
});

pub type Pass = String;

macro_rules! make_config {
    ($(
        $(#[doc = $groupdoc:literal])?
        $group:ident $(: $group_enabled:ident)? {
        $(
            $(#[doc = $doc:literal])+
            $name:ident : $ty:ident, $editable:literal, $none_action:ident $(, $default:expr)?;
        )+},
    )+) => {
        pub struct Config { inner: RwLock<Inner> }

        struct Inner {
            rocket_shutdown_handle: Option<rocket::Shutdown>,

            templates: Handlebars<'static>,
            config: ConfigItems,

            _env: ConfigBuilder,
            _usr: ConfigBuilder,

            _overrides: Vec<String>,
        }

        #[derive(Clone, Default, Deserialize, Serialize)]
        pub struct ConfigBuilder {
            $($(
                #[serde(skip_serializing_if = "Option::is_none")]
                $name: Option<$ty>,
            )+)+
        }

        impl ConfigBuilder {
            #[allow(clippy::field_reassign_with_default)]
            fn from_env() -> Self {
                let env_file = get_env("ENV_FILE").unwrap_or_else(|| String::from(".env"));
                match dotenvy::from_path(&env_file) {
                    Ok(_) => {
                        println!("[INFO] Using environment file `{env_file}` for configuration.\n");
                    },
                    Err(e) => match e {
                        dotenvy::Error::LineParse(msg, pos) => {
                            println!("[ERROR] Failed parsing environment file: `{env_file}`\nNear {msg:?} on position {pos}\nPlease fix and restart!\n");
                            exit(255);
                        },
                        dotenvy::Error::Io(ioerr) => match ioerr.kind() {
                            std::io::ErrorKind::NotFound => {
                                // Only exit if this environment variable is set, but the file was not found.
                                // This prevents incorrectly configured environments.
                                if let Some(env_file) = get_env::<String>("ENV_FILE") {
                                    println!("[ERROR] The configured ENV_FILE `{env_file}` was not found!\n");
                                    exit(255);
                                }
                            },
                            std::io::ErrorKind::PermissionDenied => {
                                println!("[ERROR] Permission denied while trying to read environment file `{env_file}`!\n");
                                exit(255);
                            },
                            _ => {
                                println!("[ERROR] Reading environment file `{env_file}` failed:\n{ioerr:?}\n");
                                exit(255);
                            }
                        },
                        _ => {
                            println!("[ERROR] Reading environment file `{env_file}` failed:\n{e:?}\n");
                            exit(255);
                        }
                    }
                };

                let mut builder = ConfigBuilder::default();
                $($(
                    builder.$name = make_config! { @getenv pastey::paste!(stringify!([<$name:upper>])), $ty };
                )+)+

                builder
            }

            async fn from_file() -> Result<Self, Error> {
                let operator = opendal_operator_for_path(&CONFIG_FILE_PARENT_DIR)?;
                let config_bytes = operator.read(&CONFIG_FILENAME).await?;
                println!("[INFO] Using saved config from `{}` for configuration.\n", *CONFIG_FILE);
                serde_json::from_slice(&config_bytes.to_vec()).map_err(Into::into)
            }

            fn clear_non_editable(&mut self) {
                $($(
                    if !$editable {
                        self.$name = None;
                    }
                )+)+
            }

            /// Merges the values of both builders into a new builder.
            /// If both have the same element, `other` wins.
            fn merge(&self, other: &Self, show_overrides: bool, overrides: &mut Vec<String>) -> Self {
                let mut builder = self.clone();
                $($(
                    if let v @Some(_) = &other.$name {
                        builder.$name = v.clone();

                        if self.$name.is_some() {
                            overrides.push(pastey::paste!(stringify!([<$name:upper>])).into());
                        }
                    }
                )+)+

                if show_overrides && !overrides.is_empty() {
                    // We can't use warn! here because logging isn't setup yet.
                    println!("[WARNING] The following environment variables are being overridden by the config.json file.");
                    println!("[WARNING] Please use the admin panel to make changes to them:");
                    println!("[WARNING] {}\n", overrides.join(", "));
                }

                builder
            }

            fn build(&self) -> ConfigItems {
                let mut config = ConfigItems::default();
                let _domain_set = self.domain.is_some();
                $($(
                    config.$name = make_config!{ @build self.$name.clone(), &config, $none_action, $($default)? };
                )+)+
                config.domain_set = _domain_set;

                config.domain = config.domain.trim_end_matches('/').to_string();

                config.signups_domains_whitelist = config.signups_domains_whitelist.trim().to_lowercase();
                config.org_creation_users = config.org_creation_users.trim().to_lowercase();


                // Copy the values from the deprecated flags to the new ones
                if config.http_request_block_regex.is_none() {
                    config.http_request_block_regex = config.icon_blacklist_regex.clone();
                }

                config
            }
        }

        #[derive(Clone, Default)]
        struct ConfigItems { $($( $name: make_config!{@type $ty, $none_action}, )+)+ }

        #[allow(unused)]
        impl Config {
            $($(
                $(#[doc = $doc])+
                pub fn $name(&self) -> make_config!{@type $ty, $none_action} {
                    self.inner.read().unwrap().config.$name.clone()
                }
            )+)+

            pub fn prepare_json(&self) -> serde_json::Value {
                let (def, cfg, overridden) = {
                    let inner = &self.inner.read().unwrap();
                    (inner._env.build(), inner.config.clone(), inner._overrides.clone())
                };

                fn _get_form_type(rust_type: &str) -> &'static str {
                    match rust_type {
                        "Pass" => "password",
                        "String" => "text",
                        "bool" => "checkbox",
                        _ => "number"
                    }
                }

                fn _get_doc(doc: &str) -> serde_json::Value {
                    let mut split = doc.split("|>").map(str::trim);

                    // We do not use the json!() macro here since that causes a lot of macro recursion.
                    // This slows down compile time and it also causes issues with rust-analyzer
                    serde_json::Value::Object({
                        let mut doc_json = serde_json::Map::new();
                        doc_json.insert("name".into(), serde_json::to_value(split.next()).unwrap());
                        doc_json.insert("description".into(), serde_json::to_value(split.next()).unwrap());
                        doc_json
                    })
                }

                // We do not use the json!() macro here since that causes a lot of macro recursion.
                // This slows down compile time and it also causes issues with rust-analyzer
                serde_json::Value::Array(<[_]>::into_vec(Box::new([
                $(
                    serde_json::Value::Object({
                        let mut group = serde_json::Map::new();
                        group.insert("group".into(), (stringify!($group)).into());
                        group.insert("grouptoggle".into(), (stringify!($($group_enabled)?)).into());
                        group.insert("groupdoc".into(), (make_config!{ @show $($groupdoc)? }).into());

                        group.insert("elements".into(), serde_json::Value::Array(<[_]>::into_vec(Box::new([
                        $(
                            serde_json::Value::Object({
                                let mut element = serde_json::Map::new();
                                element.insert("editable".into(), ($editable).into());
                                element.insert("name".into(), (stringify!($name)).into());
                                element.insert("value".into(), serde_json::to_value(cfg.$name).unwrap());
                                element.insert("default".into(), serde_json::to_value(def.$name).unwrap());
                                element.insert("type".into(), (_get_form_type(stringify!($ty))).into());
                                element.insert("doc".into(), (_get_doc(concat!($($doc),+))).into());
                                element.insert("overridden".into(), (overridden.contains(&pastey::paste!(stringify!([<$name:upper>])).into())).into());
                                element
                            }),
                        )+
                        ]))));
                        group
                    }),
                )+
                ])))
            }

            pub fn get_support_json(&self) -> serde_json::Value {
                // Define which config keys need to be masked.
                // Pass types will always be masked and no need to put them in the list.
                // Besides Pass, only String types will be masked via _privacy_mask.
                const PRIVACY_CONFIG: &[&str] = &[
                    "allowed_iframe_ancestors",
                    "allowed_connect_src",
                    "database_url",
                    "domain_origin",
                    "domain_path",
                    "domain",
                    "helo_name",
                    "org_creation_users",
                    "signups_domains_whitelist",
                    "smtp_from",
                    "smtp_host",
                    "smtp_username",
                    "_smtp_img_src",
                ];

                let cfg = {
                    let inner = &self.inner.read().unwrap();
                    inner.config.clone()
                };

                /// We map over the string and remove all alphanumeric, _ and - characters.
                /// This is the fastest way (within micro-seconds) instead of using a regex (which takes mili-seconds)
                fn _privacy_mask(value: &str) -> String {
                    let mut n: u16 = 0;
                    let mut colon_match = false;
                    value
                        .chars()
                        .map(|c| {
                            n += 1;
                            match c {
                                ':' if n <= 11 => {
                                    colon_match = true;
                                    c
                                }
                                '/' if n <= 13 && colon_match => c,
                                ',' => c,
                                _ => '*',
                            }
                        })
                        .collect::<String>()
                }

                serde_json::Value::Object({
                    let mut json = serde_json::Map::new();
                    $($(
                        json.insert(stringify!($name).into(), make_config!{ @supportstr $name, cfg.$name, $ty, $none_action });
                    )+)+;
                    json
                })
            }

            pub fn get_overrides(&self) -> Vec<String> {
                let overrides = {
                    let inner = &self.inner.read().unwrap();
                    inner._overrides.clone()
                };
                overrides
            }
        }
    };

    // Support string print
    ( @supportstr $name:ident, $value:expr, Pass, option ) => { serde_json::to_value($value.as_ref().map(|_| String::from("***"))).unwrap() }; // Optional pass, we map to an Option<String> with "***"
    ( @supportstr $name:ident, $value:expr, Pass, $none_action:ident ) => { "***".into() }; // Required pass, we return "***"
    ( @supportstr $name:ident, $value:expr, String, option ) => { // Optional other value, we return as is or convert to string to apply the privacy config
        if PRIVACY_CONFIG.contains(&stringify!($name)) {
            serde_json::to_value($value.as_ref().map(|x| _privacy_mask(x) )).unwrap()
        } else {
            serde_json::to_value($value).unwrap()
        }
    };
    ( @supportstr $name:ident, $value:expr, String, $none_action:ident ) => { // Required other value, we return as is or convert to string to apply the privacy config
        if PRIVACY_CONFIG.contains(&stringify!($name)) {
            _privacy_mask(&$value).into()
        } else {
            ($value).into()
        }
    };
    ( @supportstr $name:ident, $value:expr, $ty:ty, option ) => { serde_json::to_value($value).unwrap() }; // Optional other value, we return as is or convert to string to apply the privacy config
    ( @supportstr $name:ident, $value:expr, $ty:ty, $none_action:ident ) => { ($value).into() }; // Required other value, we return as is or convert to string to apply the privacy config

    // Group or empty string
    ( @show ) => { "" };
    ( @show $lit:literal ) => { $lit };

    // Wrap the optionals in an Option type
    ( @type $ty:ty, option) => { Option<$ty> };
    ( @type $ty:ty, $id:ident) => { $ty };

    // Generate the values depending on none_action
    ( @build $value:expr, $config:expr, option, ) => { $value };
    ( @build $value:expr, $config:expr, def, $default:expr ) => { $value.unwrap_or($default) };
    ( @build $value:expr, $config:expr, auto, $default_fn:expr ) => {{
        match $value {
            Some(v) => v,
            None => {
                let f: &dyn Fn(&ConfigItems) -> _ = &$default_fn;
                f($config)
            }
        }
    }};
    ( @build $value:expr, $config:expr, generated, $default_fn:expr ) => {{
        let f: &dyn Fn(&ConfigItems) -> _ = &$default_fn;
        f($config)
    }};

    ( @getenv $name:expr, bool ) => { get_env_bool($name) };
    ( @getenv $name:expr, $ty:ident ) => { get_env($name) };

}

//STRUCTURE:
// /// Short description (without this they won't appear on the list)
// group {
//   /// Friendly Name |> Description (Optional)
//   name: type, is_editable, action, <default_value (Optional)>
// }
//
// Where action applied when the value wasn't provided and can be:
//  def:       Use a default value
//  auto:      Value is auto generated based on other values
//  option:    Value is optional
//  generated: Value is always autogenerated and it's original value ignored
make_config! {
    folders {
        ///  Data folder |> Main data folder
        data_folder:            String, false,  def,    "data".to_string();
        /// Database URL
        database_url:           String, false,  auto,   |c| format!("{}/db.sqlite3", c.data_folder);
        /// Icon cache folder
        icon_cache_folder:      String, false,  auto,   |c| format!("{}/icon_cache", c.data_folder);
        /// Attachments folder
        attachments_folder:     String, false,  auto,   |c| format!("{}/attachments", c.data_folder);
        /// Sends folder
        sends_folder:           String, false,  auto,   |c| format!("{}/sends", c.data_folder);
        /// Temp folder |> Used for storing temporary file uploads
        tmp_folder:             String, false,  auto,   |c| format!("{}/tmp", c.data_folder);
        /// Templates folder
        templates_folder:       String, false,  auto,   |c| format!("{}/templates", c.data_folder);
        /// Session JWT key
        rsa_key_filename:       String, false,  auto,   |c| format!("{}/rsa_key", c.data_folder);
        /// Web vault folder
        web_vault_folder:       String, false,  def,    "web-vault/".to_string();
    },
    ws {
        /// Enable websocket notifications
        enable_websocket:       bool,   false,  def,    true;
    },
    push {
        /// Enable push notifications
        push_enabled:           bool,   false,  def,    false;
        /// Push relay uri
        push_relay_uri:         String, false,  def,    "https://push.bitwarden.com".to_string();
        /// Push identity uri
        push_identity_uri:      String, false,  def,    "https://identity.bitwarden.com".to_string();
        /// Installation id |> The installation id from https://bitwarden.com/host
        push_installation_id:   Pass,   false,  def,    String::new();
        /// Installation key |> The installation key from https://bitwarden.com/host
        push_installation_key:  Pass,   false,  def,    String::new();
    },
    jobs {
        /// Job scheduler poll interval |> How often the job scheduler thread checks for jobs to run.
        /// Set to 0 to globally disable scheduled jobs.
        job_poll_interval_ms:   u64,    false,  def,    30_000;
        /// Send purge schedule |> Cron schedule of the job that checks for Sends past their deletion date.
        /// Defaults to hourly. Set blank to disable this job.
        send_purge_schedule:    String, false,  def,    "0 5 * * * *".to_string();
        /// Trash purge schedule |> Cron schedule of the job that checks for trashed items to delete permanently.
        /// Defaults to daily. Set blank to disable this job.
        trash_purge_schedule:   String, false,  def,    "0 5 0 * * *".to_string();
        /// Incomplete 2FA login schedule |> Cron schedule of the job that checks for incomplete 2FA logins.
        /// Defaults to once every minute. Set blank to disable this job.
        incomplete_2fa_schedule: String, false,  def,   "30 * * * * *".to_string();
        /// Emergency notification reminder schedule |> Cron schedule of the job that sends expiration reminders to emergency access grantors.
        /// Defaults to hourly. (3 minutes after the hour) Set blank to disable this job.
        emergency_notification_reminder_schedule:   String, false,  def,    "0 3 * * * *".to_string();
        /// Emergency request timeout schedule |> Cron schedule of the job that grants emergency access requests that have met the required wait time.
        /// Defaults to hourly. (7 minutes after the hour) Set blank to disable this job.
        emergency_request_timeout_schedule:   String, false,  def,    "0 7 * * * *".to_string();
        /// Event cleanup schedule |> Cron schedule of the job that cleans old events from the event table.
        /// Defaults to daily. Set blank to disable this job.
        event_cleanup_schedule:   String, false,  def,    "0 10 0 * * *".to_string();
        /// Auth Request cleanup schedule |> Cron schedule of the job that cleans old auth requests from the auth request.
        /// Defaults to every minute. Set blank to disable this job.
        auth_request_purge_schedule:   String, false,  def,    "30 * * * * *".to_string();
        /// Duo Auth context cleanup schedule |> Cron schedule of the job that cleans expired Duo contexts from the database. Does nothing if Duo MFA is disabled or set to use the legacy iframe prompt.
        /// Defaults to once every minute. Set blank to disable this job.
        duo_context_purge_schedule:   String, false,  def,    "30 * * * * *".to_string();
        /// Purge incomplete sso nonce. |> Cron schedule of the job that cleans leftover nonce in db due to incomplete sso login.
        /// Defaults to daily. Set blank to disable this job.
        purge_incomplete_sso_nonce: String, false,  def,   "0 20 0 * * *".to_string();
    },

    /// General settings
    settings {
        /// Domain URL |> This needs to be set to the URL used to access the server, including 'http[s]://'
        /// and port, if it's different than the default. Some server functions don't work correctly without this value
        domain:                 String, true,   def,    "http://localhost".to_string();
        /// Domain Set |> Indicates if the domain is set by the admin. Otherwise the default will be used.
        domain_set:             bool,   false,  def,    false;
        /// Domain origin |> Domain URL origin (in https://example.com:8443/path, https://example.com:8443 is the origin)
        domain_origin:          String, false,  auto,   |c| extract_url_origin(&c.domain);
        /// Domain path |> Domain URL path (in https://example.com:8443/path, /path is the path)
        domain_path:            String, false,  auto,   |c| extract_url_path(&c.domain);
        /// Enable web vault
        web_vault_enabled:      bool,   false,  def,    true;

        /// Allow Sends |> Controls whether users are allowed to create Bitwarden Sends.
        /// This setting applies globally to all users. To control this on a per-org basis instead, use the "Disable Send" org policy.
        sends_allowed:          bool,   true,   def,    true;

        /// HIBP Api Key |> HaveIBeenPwned API Key, request it here: https://haveibeenpwned.com/API/Key
        hibp_api_key:           Pass,   true,   option;

        /// Per-user attachment storage limit (KB) |> Max kilobytes of attachment storage allowed per user. When this limit is reached, the user will not be allowed to upload further attachments.
        user_attachment_limit:  i64,    true,   option;
        /// Per-organization attachment storage limit (KB) |> Max kilobytes of attachment storage allowed per org. When this limit is reached, org members will not be allowed to upload further attachments for ciphers owned by that org.
        org_attachment_limit:   i64,    true,   option;
        /// Per-user send storage limit (KB) |> Max kilobytes of sends storage allowed per user. When this limit is reached, the user will not be allowed to upload further sends.
        user_send_limit:   i64,    true,   option;

        /// Trash auto-delete days |> Number of days to wait before auto-deleting a trashed item.
        /// If unset, trashed items are not auto-deleted. This setting applies globally, so make
        /// sure to inform all users of any changes to this setting.
        trash_auto_delete_days: i64,    true,   option;

        /// Incomplete 2FA time limit |> Number of minutes to wait before a 2FA-enabled login is
        /// considered incomplete, resulting in an email notification. An incomplete 2FA login is one
        /// where the correct master password was provided but the required 2FA step was not completed,
        /// which potentially indicates a master password compromise. Set to 0 to disable this check.
        /// This setting applies globally to all users.
        incomplete_2fa_time_limit: i64, true,   def,    3;

        /// Disable icon downloads |> Set to true to disable icon downloading in the internal icon service.
        /// This still serves existing icons from $ICON_CACHE_FOLDER, without generating any external
        /// network requests. $ICON_CACHE_TTL must also be set to 0; otherwise, the existing icons
        /// will be deleted eventually, but won't be downloaded again.
        disable_icon_download:  bool,   true,   def,    false;
        /// Allow new signups |> Controls whether new users can register. Users can be invited by the vaultwarden admin even if this is disabled
        signups_allowed:        bool,   true,   def,    true;
        /// Require email verification on signups. On new client versions, this will require verification at signup time. On older clients,
        /// this will prevent logins from succeeding until the address has been verified
        signups_verify:         bool,   true,   def,    false;
        /// If signups require email verification, automatically re-send verification email if it hasn't been sent for a while (in seconds)
        signups_verify_resend_time: u64, true,  def,    3_600;
        /// If signups require email verification, limit how many emails are automatically sent when login is attempted (0 means no limit)
        signups_verify_resend_limit: u32, true, def,    6;
        /// Email domain whitelist |> Allow signups only from this list of comma-separated domains, even when signups are otherwise disabled
        signups_domains_whitelist: String, true, def,   String::new();
        /// Enable event logging |> Enables event logging for organizations.
        org_events_enabled:     bool,   false,  def,    false;
        /// Org creation users |> Allow org creation only by this list of comma-separated user emails.
        /// Blank or 'all' means all users can create orgs; 'none' means no users can create orgs.
        org_creation_users:     String, true,   def,    String::new();
        /// Allow invitations |> Controls whether users can be invited by organization admins, even when signups are otherwise disabled
        invitations_allowed:    bool,   true,   def,    true;
        /// Invitation token expiration time (in hours) |> The number of hours after which an organization invite token, emergency access invite token,
        /// email verification token and deletion request token will expire (must be at least 1)
        invitation_expiration_hours: u32, false, def, 120;
        /// Enable emergency access |> Controls whether users can enable emergency access to their accounts. This setting applies globally to all users.
        emergency_access_allowed:    bool,   true,   def,    true;
        /// Allow email change |> Controls whether users can change their email. This setting applies globally to all users.
        email_change_allowed:    bool,   true,   def,    true;
        /// Password iterations |> Number of server-side passwords hashing iterations for the password hash.
        /// The default for new users. If changed, it will be updated during login for existing users.
        password_iterations:    i32,    true,   def,    600_000;
        /// Allow password hints |> Controls whether users can set or show password hints. This setting applies globally to all users.
        password_hints_allowed: bool,   true,   def,    true;
        /// Show password hint (Know the risks!) |> Controls whether a password hint should be shown directly in the web page
        /// if SMTP service is not configured and password hints are allowed. Not recommended for publicly-accessible instances
        /// because this provides unauthenticated access to potentially sensitive data.
        show_password_hint:     bool,   true,   def,    false;

        /// Admin token/Argon2 PHC |> The plain text token or Argon2 PHC string used to authenticate in this very same page. Changing it here will not deauthorize the current session!
        admin_token:            Pass,   true,   option;

        /// Invitation organization name |> Name shown in the invitation emails that don't come from a specific organization
        invitation_org_name:    String, true,   def,    "Vaultwarden".to_string();

        /// Events days retain |> Number of days to retain events stored in the database. If unset, events are kept indefinitely.
        events_days_retain:     i64,    false,   option;
    },

    /// Advanced settings
    advanced {
        /// Client IP header |> If not present, the remote IP is used.
        /// Set to the string "none" (without quotes), to disable any headers and just use the remote IP
        ip_header:              String, true,   def,    "X-Real-IP".to_string();
        /// Internal IP header property, used to avoid recomputing each time
        _ip_header_enabled:     bool,   false,  generated,    |c| &c.ip_header.trim().to_lowercase() != "none";
        /// Icon service |> The predefined icon services are: internal, bitwarden, duckduckgo, google.
        /// To specify a custom icon service, set a URL template with exactly one instance of `{}`,
        /// which is replaced with the domain. For example: `https://icon.example.com/domain/{}`.
        /// `internal` refers to Vaultwarden's built-in icon fetching implementation. If an external
        /// service is set, an icon request to Vaultwarden will return an HTTP redirect to the
        /// corresponding icon at the external service.
        icon_service:           String, false,  def,    "internal".to_string();
        /// _icon_service_url
        _icon_service_url:      String, false,  generated,    |c| generate_icon_service_url(&c.icon_service);
        /// _icon_service_csp
        _icon_service_csp:      String, false,  generated,    |c| generate_icon_service_csp(&c.icon_service, &c._icon_service_url);
        /// Icon redirect code |> The HTTP status code to use for redirects to an external icon service.
        /// The supported codes are 301 (legacy permanent), 302 (legacy temporary), 307 (temporary), and 308 (permanent).
        /// Temporary redirects are useful while testing different icon services, but once a service
        /// has been decided on, consider using permanent redirects for cacheability. The legacy codes
        /// are currently better supported by the Bitwarden clients.
        icon_redirect_code:     u32,    true,   def,    302;
        /// Positive icon cache expiry |> Number of seconds to consider that an already cached icon is fresh. After this period, the icon will be refreshed
        icon_cache_ttl:         u64,    true,   def,    2_592_000;
        /// Negative icon cache expiry |> Number of seconds before trying to download an icon that failed again.
        icon_cache_negttl:      u64,    true,   def,    259_200;
        /// Icon download timeout |> Number of seconds when to stop attempting to download an icon.
        icon_download_timeout:  u64,    true,   def,    10;

        /// [Deprecated] Icon blacklist Regex |> Use `http_request_block_regex` instead
        icon_blacklist_regex:   String, false,   option;
        /// [Deprecated] Icon blacklist non global IPs |> Use `http_request_block_non_global_ips` instead
        icon_blacklist_non_global_ips:  bool,   false,   def, true;

        /// Block HTTP domains/IPs by Regex |> Any domains or IPs that match this regex won't be fetched by the internal HTTP client.
        /// Useful to hide other servers in the local network. Check the WIKI for more details
        http_request_block_regex:   String, true,   option;
        /// Block non global IPs |> Enabling this will cause the internal HTTP client to refuse to connect to any non global IP address.
        /// Useful to secure your internal environment: See https://en.wikipedia.org/wiki/Reserved_IP_addresses for a list of IPs which it will block
        http_request_block_non_global_ips:  bool,   true,   auto, |c| c.icon_blacklist_non_global_ips;

        /// Disable Two-Factor remember |> Enabling this would force the users to use a second factor to login every time.
        /// Note that the checkbox would still be present, but ignored.
        disable_2fa_remember:   bool,   true,   def,    false;

        /// Disable authenticator time drifted codes to be valid |> Enabling this only allows the current TOTP code to be valid
        /// TOTP codes of the previous and next 30 seconds will be invalid.
        authenticator_disable_time_drift: bool, true, def, false;

        /// Customize the enabled feature flags on the clients |> This is a comma separated list of feature flags to enable.
        experimental_client_feature_flags: String, false, def, String::new();

        /// Require new device emails |> When a user logs in an email is required to be sent.
        /// If sending the email fails the login attempt will fail.
        require_device_email:   bool,   true,   def,     false;

        /// Reload templates (Dev) |> When this is set to true, the templates get reloaded with every request.
        /// ONLY use this during development, as it can slow down the server
        reload_templates:       bool,   true,   def,    false;
        /// Enable extended logging
        extended_logging:       bool,   false,  def,    true;
        /// Log timestamp format
        log_timestamp_format:   String, true,   def,    "%Y-%m-%d %H:%M:%S.%3f".to_string();
        /// Enable the log to output to Syslog
        use_syslog:             bool,   false,  def,    false;
        /// Log file path
        log_file:               String, false,  option;
        /// Log level |> Valid values are "trace", "debug", "info", "warn", "error" and "off"
        /// For a specific module append it as a comma separated value "info,path::to::module=debug"
        log_level:              String, false,  def,    "info".to_string();

        /// Enable DB WAL |> Turning this off might lead to worse performance, but might help if using vaultwarden on some exotic filesystems,
        /// that do not support WAL. Please make sure you read project wiki on the topic before changing this setting.
        enable_db_wal:          bool,   false,  def,    true;

        /// Max database connection retries |> Number of times to retry the database connection during startup, with 1 second between each retry, set to 0 to retry indefinitely
        db_connection_retries:  u32,    false,  def,    15;

        /// Timeout when acquiring database connection
        database_timeout:       u64,    false,  def,    30;

        /// Database connection pool size
        database_max_conns:     u32,    false,  def,    10;

        /// Database connection init |> SQL statements to run when creating a new database connection, mainly useful for connection-scoped pragmas. If empty, a database-specific default is used.
        database_conn_init:     String, false,  def,    String::new();

        /// Bypass admin page security (Know the risks!) |> Disables the Admin Token for the admin page so you may use your own auth in-front
        disable_admin_token:    bool,   false,  def,    false;

        /// Allowed iframe ancestors (Know the risks!) |> Allows other domains to embed the web vault into an iframe, useful for embedding into secure intranets
        allowed_iframe_ancestors: String, true, def,    String::new();

        /// Allowed connect-src (Know the risks!) |> Allows other domains to URLs which can be loaded using script interfaces like the Forwarded email alias feature
        allowed_connect_src:      String, true, def,    String::new();

        /// Seconds between login requests |> Number of seconds, on average, between login and 2FA requests from the same IP address before rate limiting kicks in
        login_ratelimit_seconds:       u64, false, def, 60;
        /// Max burst size for login requests |> Allow a burst of requests of up to this size, while maintaining the average indicated by `login_ratelimit_seconds`. Note that this applies to both the login and the 2FA, so it's recommended to allow a burst size of at least 2
        login_ratelimit_max_burst:     u32, false, def, 10;

        /// Seconds between admin login requests |> Number of seconds, on average, between admin requests from the same IP address before rate limiting kicks in
        admin_ratelimit_seconds:       u64, false, def, 300;
        /// Max burst size for admin login requests |> Allow a burst of requests of up to this size, while maintaining the average indicated by `admin_ratelimit_seconds`
        admin_ratelimit_max_burst:     u32, false, def, 3;

        /// Admin session lifetime |> Set the lifetime of admin sessions to this value (in minutes).
        admin_session_lifetime:        i64, true,  def, 20;

        /// Enable groups (BETA!) (Know the risks!) |> Enables groups support for organizations (Currently contains known issues!).
        org_groups_enabled:            bool, false, def, false;

        /// Increase note size limit (Know the risks!) |> Sets the secure note size limit to 100_000 instead of the default 10_000.
        /// WARNING: This could cause issues with clients. Also exports will not work on Bitwarden servers!
        increase_note_size_limit:      bool,  true,  def, false;
        /// Generated max_note_size value to prevent if..else matching during every check
        _max_note_size:                usize, false, generated, |c| if c.increase_note_size_limit {100_000} else {10_000};

        /// Enforce Single Org with Reset Password Policy |> Enforce that the Single Org policy is enabled before setting the Reset Password policy
        /// Bitwarden enforces this by default. In Vaultwarden we encouraged to use multiple organizations because groups were not available.
        /// Setting this to true will enforce the Single Org Policy to be enabled before you can enable the Reset Password policy.
        enforce_single_org_with_reset_pw_policy: bool, false, def, false;
    },

    /// OpenID Connect SSO settings
    sso {
        /// Enabled
        sso_enabled:                    bool,   false,   def,    false;
        /// Only sso login |> Disable Email+Master Password login
        sso_only:                       bool,   true,   def,    false;
        /// Allow email association |> Associate existing non-sso user based on email
        sso_signups_match_email:        bool,   true,   def,    true;
        /// Allow unknown email verification status |> Allowing this with `SSO_SIGNUPS_MATCH_EMAIL=true` open potential account takeover.
        sso_allow_unknown_email_verification: bool, false, def, false;
        /// Client ID
        sso_client_id:                  String, false,   def,    String::new();
        /// Client Key
        sso_client_secret:              Pass,   false,   def,    String::new();
        /// Authority Server |> Base url of the OIDC provider discovery endpoint (without `/.well-known/openid-configuration`)
        sso_authority:                  String, false,   def,    String::new();
        /// Authorization request scopes |> List the of the needed scope (`openid` is implicit)
        sso_scopes:                     String, false,  def,   "email profile".to_string();
        /// Authorization request extra parameters
        sso_authorize_extra_params:     String, false,  def,    String::new();
        /// Use PKCE during Authorization flow
        sso_pkce:                       bool,   false,   def,    true;
        /// Regex for additionnal trusted Id token audience |> By default only the client_id is trsuted.
        sso_audience_trusted:           String, false,  option;
        /// CallBack Path |> Generated from Domain.
        sso_callback_path:              String, false,  generated, |c| generate_sso_callback_path(&c.domain);
        /// Optional sso master password policy |> Ex format: '{"enforceOnLogin":false,"minComplexity":3,"minLength":12,"requireLower":false,"requireNumbers":false,"requireSpecial":false,"requireUpper":false}'
        sso_master_password_policy:     String, true,  option;
        /// Use sso only for auth not the session lifecycle |> Use default Vaultwarden session lifecycle (Idle refresh token valid for 30days)
        sso_auth_only_not_session:      bool,   true,   def,    false;
        /// Client cache for discovery endpoint. |> Duration in seconds (0 or less to disable). More details: https://github.com/dani-garcia/vaultwarden/blob/sso-support/SSO.md#client-cache
        sso_client_cache_expiration:    u64,    true,   def,    0;
        /// Log all tokens |> `LOG_LEVEL=debug` or `LOG_LEVEL=info,vaultwarden::sso=debug` is required
        sso_debug_tokens:               bool,   true,   def,    false;
    },

    /// Yubikey settings
    yubico: _enable_yubico {
        /// Enabled
        _enable_yubico:         bool,   true,   def,     true;
        /// Client ID
        yubico_client_id:       String, true,   option;
        /// Secret Key
        yubico_secret_key:      Pass,   true,   option;
        /// Server
        yubico_server:          String, true,   option;
    },

    /// Global Duo settings (Note that users can override them)
    duo: _enable_duo {
        /// Enabled
        _enable_duo:            bool,   true,   def,     true;
        /// Attempt to use deprecated iframe-based Traditional Prompt (Duo WebSDK 2)
        duo_use_iframe:         bool,   false,  def,     false;
        /// Client Id
        duo_ikey:               String, true,   option;
        /// Client Secret
        duo_skey:               Pass,   true,   option;
        /// Host
        duo_host:               String, true,   option;
        /// Application Key (generated automatically)
        _duo_akey:              Pass,   false,  option;
    },

    /// SMTP Email Settings
    smtp: _enable_smtp {
        /// Enabled
        _enable_smtp:                  bool,   true,   def,     true;
        /// Use Sendmail |> Whether to send mail via the `sendmail` command
        use_sendmail:                  bool,   true,   def,     false;
        /// Sendmail Command |> Which sendmail command to use. The one found in the $PATH is used if not specified.
        sendmail_command:              String, false,  option;
        /// Host
        smtp_host:                     String, true,   option;
        /// DEPRECATED smtp_ssl |> DEPRECATED - Please use SMTP_SECURITY
        smtp_ssl:                      bool,   false,  option;
        /// DEPRECATED smtp_explicit_tls |> DEPRECATED - Please use SMTP_SECURITY
        smtp_explicit_tls:             bool,   false,  option;
        /// Secure SMTP |> ("starttls", "force_tls", "off") Enable a secure connection. Default is "starttls" (Explicit - ports 587 or 25), "force_tls" (Implicit - port 465) or "off", no encryption
        smtp_security:                 String, true,   auto,    |c| smtp_convert_deprecated_ssl_options(c.smtp_ssl, c.smtp_explicit_tls); // TODO: After deprecation make it `def, "starttls".to_string()`
        /// Port
        smtp_port:                     u16,    true,   auto,    |c| if c.smtp_security == *"force_tls" {465} else if c.smtp_security == *"starttls" {587} else {25};
        /// From Address
        smtp_from:                     String, true,   def,     String::new();
        /// From Name
        smtp_from_name:                String, true,   def,     "Vaultwarden".to_string();
        /// Username
        smtp_username:                 String, true,   option;
        /// Password
        smtp_password:                 Pass,   true,   option;
        /// SMTP Auth mechanism |> Defaults for SSL is "Plain" and "Login" and nothing for Non-SSL connections. Possible values: ["Plain", "Login", "Xoauth2"]. Multiple options need to be separated by a comma ','.
        smtp_auth_mechanism:           String, true,   option;
        /// SMTP connection timeout |> Number of seconds when to stop trying to connect to the SMTP server
        smtp_timeout:                  u64,    true,   def,     15;
        /// Server name sent during HELO |> By default this value should be is on the machine's hostname, but might need to be changed in case it trips some anti-spam filters
        helo_name:                     String, true,   option;
        /// Embed images as email attachments.
        smtp_embed_images:             bool, true, def, true;
        /// _smtp_img_src
        _smtp_img_src:                 String, false, generated, |c| generate_smtp_img_src(c.smtp_embed_images, &c.domain);
        /// Enable SMTP debugging (Know the risks!) |> DANGEROUS: Enabling this will output very detailed SMTP messages. This could contain sensitive information like passwords and usernames! Only enable this during troubleshooting!
        smtp_debug:                    bool,   false,  def,     false;
        /// Accept Invalid Certs (Know the risks!) |> DANGEROUS: Allow invalid certificates. This option introduces significant vulnerabilities to man-in-the-middle attacks!
        smtp_accept_invalid_certs:     bool,   true,   def,     false;
        /// Accept Invalid Hostnames (Know the risks!) |> DANGEROUS: Allow invalid hostnames. This option introduces significant vulnerabilities to man-in-the-middle attacks!
        smtp_accept_invalid_hostnames: bool,   true,   def,     false;
    },

    /// Email 2FA Settings
    email_2fa: _enable_email_2fa {
        /// Enabled |> Disabling will prevent users from setting up new email 2FA and using existing email 2FA configured
        _enable_email_2fa:      bool,   true,   auto,    |c| c._enable_smtp && (c.smtp_host.is_some() || c.use_sendmail);
        /// Email token size |> Number of digits in an email 2FA token (min: 6, max: 255). Note that the Bitwarden clients are hardcoded to mention 6 digit codes regardless of this setting.
        email_token_size:       u8,     true,   def,      6;
        /// Token expiration time |> Maximum time in seconds a token is valid. The time the user has to open email client and copy token.
        email_expiration_time:  u64,    true,   def,      600;
        /// Maximum attempts |> Maximum attempts before an email token is reset and a new email will need to be sent
        email_attempts_limit:   u64,    true,   def,      3;
        /// Setup email 2FA at signup |> Setup email 2FA provider on registration regardless of any organization policy
        email_2fa_enforce_on_verified_invite: bool,   true,   def,      false;
        /// Auto-enable 2FA (Know the risks!) |> Automatically setup email 2FA as fallback provider when needed
        email_2fa_auto_fallback: bool,  true,   def,      false;
    },
}

fn validate_config(cfg: &ConfigItems) -> Result<(), Error> {
    // Validate connection URL is valid and DB feature is enabled
    let url = &cfg.database_url;
    if DbConnType::from_url(url)? == DbConnType::sqlite && url.contains('/') {
        let path = std::path::Path::new(&url);
        if let Some(parent) = path.parent() {
            if !parent.is_dir() {
                err!(format!("SQLite database directory `{}` does not exist or is not a directory", parent.display()));
            }
        }
    }

    if cfg.password_iterations < 100_000 {
        err!("PASSWORD_ITERATIONS should be at least 100000 or higher. The default is 600000!");
    }

    let limit = 256;
    if cfg.database_max_conns < 1 || cfg.database_max_conns > limit {
        err!(format!("`DATABASE_MAX_CONNS` contains an invalid value. Ensure it is between 1 and {limit}.",));
    }

    if let Some(log_file) = &cfg.log_file {
        if std::fs::OpenOptions::new().append(true).create(true).open(log_file).is_err() {
            err!("Unable to write to log file", log_file);
        }
    }

    let dom = cfg.domain.to_lowercase();
    if !dom.starts_with("http://") && !dom.starts_with("https://") {
        err!(
            "DOMAIN variable needs to contain the protocol (http, https). Use 'http[s]://bw.example.com' instead of 'bw.example.com'"
        );
    }

    let connect_src = cfg.allowed_connect_src.to_lowercase();
    for url in connect_src.split_whitespace() {
        if !url.starts_with("https://") || Url::parse(url).is_err() {
            err!("ALLOWED_CONNECT_SRC variable contains one or more invalid URLs. Only FQDN's starting with https are allowed");
        }
    }

    let whitelist = &cfg.signups_domains_whitelist;
    if !whitelist.is_empty() && whitelist.split(',').any(|d| d.trim().is_empty()) {
        err!("`SIGNUPS_DOMAINS_WHITELIST` contains empty tokens");
    }

    let org_creation_users = cfg.org_creation_users.trim().to_lowercase();
    if !(org_creation_users.is_empty() || org_creation_users == "all" || org_creation_users == "none")
        && org_creation_users.split(',').any(|u| !u.contains('@'))
    {
        err!("`ORG_CREATION_USERS` contains invalid email addresses");
    }

    if let Some(ref token) = cfg.admin_token {
        if token.trim().is_empty() && !cfg.disable_admin_token {
            println!("[WARNING] `ADMIN_TOKEN` is enabled but has an empty value, so the admin page will be disabled.");
            println!("[WARNING] To enable the admin page without a token, use `DISABLE_ADMIN_TOKEN`.");
        }
    }

    if cfg.push_enabled && (cfg.push_installation_id == String::new() || cfg.push_installation_key == String::new()) {
        err!(
            "Misconfigured Push Notification service\n\
            ########################################################################################\n\
            # It looks like you enabled Push Notification feature, but didn't configure it         #\n\
            # properly. Make sure the installation id and key from https://bitwarden.com/host are  #\n\
            # added to your configuration.                                                         #\n\
            ########################################################################################\n"
        )
    }

    if cfg.push_enabled {
        let push_relay_uri = cfg.push_relay_uri.to_lowercase();
        if !push_relay_uri.starts_with("https://") {
            err!("`PUSH_RELAY_URI` must start with 'https://'.")
        }

        if Url::parse(&push_relay_uri).is_err() {
            err!("Invalid URL format for `PUSH_RELAY_URI`.");
        }

        let push_identity_uri = cfg.push_identity_uri.to_lowercase();
        if !push_identity_uri.starts_with("https://") {
            err!("`PUSH_IDENTITY_URI` must start with 'https://'.")
        }

        if Url::parse(&push_identity_uri).is_err() {
            err!("Invalid URL format for `PUSH_IDENTITY_URI`.");
        }
    }

    // Server (v2025.5.0): https://github.com/bitwarden/server/blob/4a7db112a0952c6df8bacf36c317e9c4e58c3651/src/Core/Constants.cs#L102
    // Client (v2025.5.0): https://github.com/bitwarden/clients/blob/9df8a3cc50ed45f52513e62c23fcc8a4b745f078/libs/common/src/enums/feature-flag.enum.ts#L10
    // Android (v2025.4.0): https://github.com/bitwarden/android/blob/bee09de972c3870de0d54a0067996be473ec55c7/app/src/main/java/com/x8bit/bitwarden/data/platform/manager/model/FlagKey.kt#L27
    // iOS (v2025.4.0): https://github.com/bitwarden/ios/blob/956e05db67344c912e3a1b8cb2609165d67da1c9/BitwardenShared/Core/Platform/Models/Enum/FeatureFlag.swift#L7
    //
    // NOTE: Move deprecated flags to the utils::parse_experimental_client_feature_flags() DEPRECATED_FLAGS const!
    const KNOWN_FLAGS: &[&str] = &[
        // Autofill Team
        "inline-menu-positioning-improvements",
        "inline-menu-totp",
        "ssh-agent",
        // Key Management Team
        "ssh-key-vault-item",
        // Tools
        "export-attachments",
        // Mobile Team
        "anon-addy-self-host-alias",
        "simple-login-self-host-alias",
        "mutual-tls",
    ];
    let configured_flags = parse_experimental_client_feature_flags(&cfg.experimental_client_feature_flags);
    let invalid_flags: Vec<_> = configured_flags.keys().filter(|flag| !KNOWN_FLAGS.contains(&flag.as_str())).collect();
    if !invalid_flags.is_empty() {
        err!(format!("Unrecognized experimental client feature flags: {invalid_flags:?}.\n\n\
                     Please ensure all feature flags are spelled correctly and that they are supported in this version.\n\
                     Supported flags: {KNOWN_FLAGS:?}"));
    }

    const MAX_FILESIZE_KB: i64 = i64::MAX >> 10;

    if let Some(limit) = cfg.user_attachment_limit {
        if !(0i64..=MAX_FILESIZE_KB).contains(&limit) {
            err!("`USER_ATTACHMENT_LIMIT` is out of bounds");
        }
    }

    if let Some(limit) = cfg.org_attachment_limit {
        if !(0i64..=MAX_FILESIZE_KB).contains(&limit) {
            err!("`ORG_ATTACHMENT_LIMIT` is out of bounds");
        }
    }

    if let Some(limit) = cfg.user_send_limit {
        if !(0i64..=MAX_FILESIZE_KB).contains(&limit) {
            err!("`USER_SEND_LIMIT` is out of bounds");
        }
    }

    if cfg._enable_duo
        && (cfg.duo_host.is_some() || cfg.duo_ikey.is_some() || cfg.duo_skey.is_some())
        && !(cfg.duo_host.is_some() && cfg.duo_ikey.is_some() && cfg.duo_skey.is_some())
    {
        err!("All Duo options need to be set for global Duo support")
    }

    if cfg.sso_enabled {
        if cfg.sso_client_id.is_empty() || cfg.sso_client_secret.is_empty() || cfg.sso_authority.is_empty() {
            err!("`SSO_CLIENT_ID`, `SSO_CLIENT_SECRET` and `SSO_AUTHORITY` must be set for SSO support")
        }

        internal_sso_issuer_url(&cfg.sso_authority)?;
        internal_sso_redirect_url(&cfg.sso_callback_path)?;
        check_master_password_policy(&cfg.sso_master_password_policy)?;
        internal_sso_authorize_extra_params_vec(&cfg.sso_authorize_extra_params)?;
    }

    if cfg._enable_yubico {
        if cfg.yubico_client_id.is_some() != cfg.yubico_secret_key.is_some() {
            err!("Both `YUBICO_CLIENT_ID` and `YUBICO_SECRET_KEY` must be set for Yubikey OTP support")
        }

        if let Some(yubico_server) = &cfg.yubico_server {
            let yubico_server = yubico_server.to_lowercase();
            if !yubico_server.starts_with("https://") {
                err!("`YUBICO_SERVER` must be a valid URL and start with 'https://'. Either unset this variable or provide a valid URL.")
            }
        }
    }

    if cfg._enable_smtp {
        match cfg.smtp_security.as_str() {
            "off" | "starttls" | "force_tls" => (),
            _ => err!(
                "`SMTP_SECURITY` is invalid. It needs to be one of the following options: starttls, force_tls or off"
            ),
        }

        if cfg.use_sendmail {
            let command = cfg.sendmail_command.clone().unwrap_or_else(|| format!("sendmail{EXE_SUFFIX}"));

            let mut path = std::path::PathBuf::from(&command);
            // Check if we can find the sendmail command to execute when no absolute path is given
            if !path.is_absolute() {
                let Ok(which_path) = which::which(&command) else {
                    err!(format!("sendmail command {command} not found in $PATH"))
                };
                path = which_path;
            }

            match path.metadata() {
                Err(err) if err.kind() == std::io::ErrorKind::NotFound => {
                    err!(format!("sendmail command not found at `{path:?}`"))
                }
                Err(err) => {
                    err!(format!("failed to access sendmail command at `{path:?}`: {err}"))
                }
                Ok(metadata) => {
                    if metadata.is_dir() {
                        err!(format!("sendmail command at `{path:?}` isn't a directory"));
                    }

                    #[cfg(unix)]
                    {
                        use std::os::unix::fs::PermissionsExt;
                        if !metadata.permissions().mode() & 0o111 != 0 {
                            err!(format!("sendmail command at `{path:?}` isn't executable"));
                        }
                    }
                }
            }
        } else {
            if cfg.smtp_host.is_some() == cfg.smtp_from.is_empty() {
                err!("Both `SMTP_HOST` and `SMTP_FROM` need to be set for email support without `USE_SENDMAIL`")
            }

            if cfg.smtp_username.is_some() != cfg.smtp_password.is_some() {
                err!("Both `SMTP_USERNAME` and `SMTP_PASSWORD` need to be set to enable email authentication without `USE_SENDMAIL`")
            }
        }

        if (cfg.smtp_host.is_some() || cfg.use_sendmail) && !is_valid_email(&cfg.smtp_from) {
            err!(format!("SMTP_FROM '{}' is not a valid email address", cfg.smtp_from))
        }

        if cfg._enable_email_2fa && cfg.email_token_size < 6 {
            err!("`EMAIL_TOKEN_SIZE` has a minimum size of 6")
        }
    }

    if cfg._enable_email_2fa && !(cfg.smtp_host.is_some() || cfg.use_sendmail) {
        err!("To enable email 2FA, a mail transport must be configured")
    }

    if !cfg._enable_email_2fa && cfg.email_2fa_enforce_on_verified_invite {
        err!("To enforce email 2FA on verified invitations, email 2fa has to be enabled!");
    }
    if !cfg._enable_email_2fa && cfg.email_2fa_auto_fallback {
        err!("To use email 2FA as automatic fallback, email 2fa has to be enabled!");
    }

    // Check if the HTTP request block regex is valid
    if let Some(ref r) = cfg.http_request_block_regex {
        let validate_regex = regex::Regex::new(r);
        match validate_regex {
            Ok(_) => (),
            Err(e) => err!(format!("`HTTP_REQUEST_BLOCK_REGEX` is invalid: {e:#?}")),
        }
    }

    // Check if the icon service is valid
    let icon_service = cfg.icon_service.as_str();
    match icon_service {
        "internal" | "bitwarden" | "duckduckgo" | "google" => (),
        _ => {
            if !icon_service.starts_with("http") {
                err!(format!("Icon service URL `{icon_service}` must start with \"http\""))
            }
            match icon_service.matches("{}").count() {
                1 => (), // nominal
                0 => err!(format!("Icon service URL `{icon_service}` has no placeholder \"{{}}\"")),
                _ => err!(format!("Icon service URL `{icon_service}` has more than one placeholder \"{{}}\"")),
            }
        }
    }

    // Check if the icon redirect code is valid
    match cfg.icon_redirect_code {
        301 | 302 | 307 | 308 => (),
        _ => err!("Only HTTP 301/302 and 307/308 redirects are supported"),
    }

    if cfg.invitation_expiration_hours < 1 {
        err!("`INVITATION_EXPIRATION_HOURS` has a minimum duration of 1 hour")
    }

    // Validate schedule crontab format
    if !cfg.send_purge_schedule.is_empty() && cfg.send_purge_schedule.parse::<Schedule>().is_err() {
        err!("`SEND_PURGE_SCHEDULE` is not a valid cron expression")
    }

    if !cfg.trash_purge_schedule.is_empty() && cfg.trash_purge_schedule.parse::<Schedule>().is_err() {
        err!("`TRASH_PURGE_SCHEDULE` is not a valid cron expression")
    }

    if !cfg.incomplete_2fa_schedule.is_empty() && cfg.incomplete_2fa_schedule.parse::<Schedule>().is_err() {
        err!("`INCOMPLETE_2FA_SCHEDULE` is not a valid cron expression")
    }

    if !cfg.emergency_notification_reminder_schedule.is_empty()
        && cfg.emergency_notification_reminder_schedule.parse::<Schedule>().is_err()
    {
        err!("`EMERGENCY_NOTIFICATION_REMINDER_SCHEDULE` is not a valid cron expression")
    }

    if !cfg.emergency_request_timeout_schedule.is_empty()
        && cfg.emergency_request_timeout_schedule.parse::<Schedule>().is_err()
    {
        err!("`EMERGENCY_REQUEST_TIMEOUT_SCHEDULE` is not a valid cron expression")
    }

    if !cfg.event_cleanup_schedule.is_empty() && cfg.event_cleanup_schedule.parse::<Schedule>().is_err() {
        err!("`EVENT_CLEANUP_SCHEDULE` is not a valid cron expression")
    }

    if !cfg.auth_request_purge_schedule.is_empty() && cfg.auth_request_purge_schedule.parse::<Schedule>().is_err() {
        err!("`AUTH_REQUEST_PURGE_SCHEDULE` is not a valid cron expression")
    }

    if !cfg.disable_admin_token {
        match cfg.admin_token.as_ref() {
            Some(t) if t.starts_with("$argon2") => {
                if let Err(e) = argon2::password_hash::PasswordHash::new(t) {
                    err!(format!("The configured Argon2 PHC in `ADMIN_TOKEN` is invalid: '{e}'"))
                }
            }
            Some(_) => {
                println!(
                    "[NOTICE] You are using a plain text `ADMIN_TOKEN` which is insecure.\n\
                Please generate a secure Argon2 PHC string by using `vaultwarden hash` or `argon2`.\n\
                See: https://github.com/dani-garcia/vaultwarden/wiki/Enabling-admin-page#secure-the-admin_token\n"
                );
            }
            _ => {}
        }
    }

    if cfg.increase_note_size_limit {
        println!("[WARNING] Secure Note size limit is increased to 100_000!");
        println!("[WARNING] This could cause issues with clients. Also exports will not work on Bitwarden servers!.");
    }
    Ok(())
}

fn internal_sso_issuer_url(sso_authority: &String) -> Result<openidconnect::IssuerUrl, Error> {
    match openidconnect::IssuerUrl::new(sso_authority.clone()) {
        Err(err) => err!(format!("Invalid sso_authority UR ({sso_authority}): {err}")),
        Ok(issuer_url) => Ok(issuer_url),
    }
}

fn internal_sso_redirect_url(sso_callback_path: &String) -> Result<openidconnect::RedirectUrl, Error> {
    match openidconnect::RedirectUrl::new(sso_callback_path.clone()) {
        Err(err) => err!(format!("Invalid sso_callback_path ({sso_callback_path} built using `domain`) URL: {err}")),
        Ok(redirect_url) => Ok(redirect_url),
    }
}

fn internal_sso_authorize_extra_params_vec(config: &str) -> Result<Vec<(String, String)>, Error> {
    match parse_param_list(config.to_owned(), '&', '=') {
        Err(e) => err!(format!("Invalid SSO_AUTHORIZE_EXTRA_PARAMS: {e}")),
        Ok(params) => Ok(params),
    }
}

fn check_master_password_policy(sso_master_password_policy: &Option<String>) -> Result<(), Error> {
    let policy = sso_master_password_policy.as_ref().map(|mpp| serde_json::from_str::<serde_json::Value>(mpp));
    if let Some(Err(error)) = policy {
        err!(format!("Invalid sso_master_password_policy ({error}), Ensure that it's correctly escaped with ''"))
    }
    Ok(())
}

/// Extracts an RFC 6454 web origin from a URL.
fn extract_url_origin(url: &str) -> String {
    match Url::parse(url) {
        Ok(u) => u.origin().ascii_serialization(),
        Err(e) => {
            println!("Error validating domain: {e}");
            String::new()
        }
    }
}

/// Extracts the path from a URL.
/// All trailing '/' chars are trimmed, even if the path is a lone '/'.
fn extract_url_path(url: &str) -> String {
    match Url::parse(url) {
        Ok(u) => u.path().trim_end_matches('/').to_string(),
        Err(_) => {
            // We already print it in the method above, no need to do it again
            String::new()
        }
    }
}

fn generate_smtp_img_src(embed_images: bool, domain: &str) -> String {
    if embed_images {
        "cid:".to_string()
    } else {
        format!("{domain}/vw_static/")
    }
}

fn generate_sso_callback_path(domain: &str) -> String {
    format!("{domain}/identity/connect/oidc-signin")
}

/// Generate the correct URL for the icon service.
/// This will be used within icons.rs to call the external icon service.
fn generate_icon_service_url(icon_service: &str) -> String {
    match icon_service {
        "internal" => String::new(),
        "bitwarden" => "https://icons.bitwarden.net/{}/icon.png".to_string(),
        "duckduckgo" => "https://icons.duckduckgo.com/ip3/{}.ico".to_string(),
        "google" => "https://www.google.com/s2/favicons?domain={}&sz=32".to_string(),
        _ => icon_service.to_string(),
    }
}

/// Generate the CSP string needed to allow redirected icon fetching
fn generate_icon_service_csp(icon_service: &str, icon_service_url: &str) -> String {
    // We split on the first '{', since that is the variable delimiter for an icon service URL.
    // Everything up until the first '{' should be fixed and can be used as an CSP string.
    let csp_string = match icon_service_url.split_once('{') {
        Some((c, _)) => c.to_string(),
        None => String::new(),
    };

    // Because Google does a second redirect to there gstatic.com domain, we need to add an extra csp string.
    match icon_service {
        "google" => csp_string + " https://*.gstatic.com/favicon",
        _ => csp_string,
    }
}

/// Convert the old SMTP_SSL and SMTP_EXPLICIT_TLS options
fn smtp_convert_deprecated_ssl_options(smtp_ssl: Option<bool>, smtp_explicit_tls: Option<bool>) -> String {
    if smtp_explicit_tls.is_some() || smtp_ssl.is_some() {
        println!("[DEPRECATED]: `SMTP_SSL` or `SMTP_EXPLICIT_TLS` is set. Please use `SMTP_SECURITY` instead.");
    }
    if smtp_explicit_tls.is_some() && smtp_explicit_tls.unwrap() {
        return "force_tls".to_string();
    } else if smtp_ssl.is_some() && !smtp_ssl.unwrap() {
        return "off".to_string();
    }
    // Return the default `starttls` in all other cases
    "starttls".to_string()
}

<<<<<<< HEAD
/// Allow to parse a list of Key/Values (Ex: `key1=value&key2=value2`)
/// - line break are handled as `separator`
fn parse_param_list(config: String, separator: char, kv_separator: char) -> Result<Vec<(String, String)>, Error> {
    config
        .lines()
        .flat_map(|l| l.split(separator))
        .map(|l| l.trim())
        .filter(|l| !l.is_empty())
        .map(|l| {
            let split = l.split(kv_separator).collect::<Vec<&str>>();
            match &split[..] {
                [key, value] => Ok(((*key).to_string(), (*value).to_string())),
                _ => {
                    err!(format!("Failed to parse ({l}). Expected key{kv_separator}value"))
                }
            }
        })
        .collect()
=======
fn opendal_operator_for_path(path: &str) -> Result<opendal::Operator, Error> {
    // Cache of previously built operators by path
    static OPERATORS_BY_PATH: LazyLock<dashmap::DashMap<String, opendal::Operator>> =
        LazyLock::new(dashmap::DashMap::new);

    if let Some(operator) = OPERATORS_BY_PATH.get(path) {
        return Ok(operator.clone());
    }

    let operator = if path.starts_with("s3://") {
        #[cfg(not(s3))]
        return Err(opendal::Error::new(opendal::ErrorKind::ConfigInvalid, "S3 support is not enabled").into());

        #[cfg(s3)]
        opendal_s3_operator_for_path(path)?
    } else {
        let builder = opendal::services::Fs::default().root(path);
        opendal::Operator::new(builder)?.finish()
    };

    OPERATORS_BY_PATH.insert(path.to_string(), operator.clone());

    Ok(operator)
}

#[cfg(s3)]
fn opendal_s3_operator_for_path(path: &str) -> Result<opendal::Operator, Error> {
    // This is a custom AWS credential loader that uses the official AWS Rust
    // SDK config crate to load credentials. This ensures maximum compatibility
    // with AWS credential configurations. For example, OpenDAL doesn't support
    // AWS SSO temporary credentials yet.
    struct OpenDALS3CredentialLoader {}

    #[async_trait]
    impl reqsign::AwsCredentialLoad for OpenDALS3CredentialLoader {
        async fn load_credential(&self, _client: reqwest::Client) -> anyhow::Result<Option<reqsign::AwsCredential>> {
            use aws_credential_types::provider::ProvideCredentials as _;
            use tokio::sync::OnceCell;

            static DEFAULT_CREDENTIAL_CHAIN: OnceCell<
                aws_config::default_provider::credentials::DefaultCredentialsChain,
            > = OnceCell::const_new();

            let chain = DEFAULT_CREDENTIAL_CHAIN
                .get_or_init(|| aws_config::default_provider::credentials::DefaultCredentialsChain::builder().build())
                .await;

            let creds = chain.provide_credentials().await?;

            Ok(Some(reqsign::AwsCredential {
                access_key_id: creds.access_key_id().to_string(),
                secret_access_key: creds.secret_access_key().to_string(),
                session_token: creds.session_token().map(|s| s.to_string()),
                expires_in: creds.expiry().map(|expiration| expiration.into()),
            }))
        }
    }

    const OPEN_DAL_S3_CREDENTIAL_LOADER: OpenDALS3CredentialLoader = OpenDALS3CredentialLoader {};

    let url = Url::parse(path).map_err(|e| format!("Invalid path S3 URL path {path:?}: {e}"))?;

    let bucket = url.host_str().ok_or_else(|| format!("Missing Bucket name in data folder S3 URL {path:?}"))?;

    let builder = opendal::services::S3::default()
        .customized_credential_load(Box::new(OPEN_DAL_S3_CREDENTIAL_LOADER))
        .enable_virtual_host_style()
        .bucket(bucket)
        .root(url.path())
        .default_storage_class("INTELLIGENT_TIERING");

    Ok(opendal::Operator::new(builder)?.finish())
}

pub enum PathType {
    Data,
    IconCache,
    Attachments,
    Sends,
    RsaKey,
>>>>>>> 51a1d641
}

impl Config {
    pub async fn load() -> Result<Self, Error> {
        // Loading from env and file
        let _env = ConfigBuilder::from_env();
        let _usr = ConfigBuilder::from_file().await.unwrap_or_default();

        // Create merged config, config file overwrites env
        let mut _overrides = Vec::new();
        let builder = _env.merge(&_usr, true, &mut _overrides);

        // Fill any missing with defaults
        let config = builder.build();
        if !SKIP_CONFIG_VALIDATION.load(Ordering::Relaxed) {
            validate_config(&config)?;
        }

        Ok(Config {
            inner: RwLock::new(Inner {
                rocket_shutdown_handle: None,
                templates: load_templates(&config.templates_folder),
                config,
                _env,
                _usr,
                _overrides,
            }),
        })
    }

    pub async fn update_config(&self, other: ConfigBuilder, ignore_non_editable: bool) -> Result<(), Error> {
        // Remove default values
        //let builder = other.remove(&self.inner.read().unwrap()._env);

        // TODO: Remove values that are defaults, above only checks those set by env and not the defaults
        let mut builder = other;

        // Remove values that are not editable
        if ignore_non_editable {
            builder.clear_non_editable();
        }

        // Serialize now before we consume the builder
        let config_str = serde_json::to_string_pretty(&builder)?;

        // Prepare the combined config
        let mut overrides = Vec::new();
        let config = {
            let env = &self.inner.read().unwrap()._env;
            env.merge(&builder, false, &mut overrides).build()
        };
        validate_config(&config)?;

        // Save both the user and the combined config
        {
            let mut writer = self.inner.write().unwrap();
            writer.config = config;
            writer._usr = builder;
            writer._overrides = overrides;
        }

        //Save to file
        let operator = opendal_operator_for_path(&CONFIG_FILE_PARENT_DIR)?;
        operator.write(&CONFIG_FILENAME, config_str).await?;

        Ok(())
    }

    async fn update_config_partial(&self, other: ConfigBuilder) -> Result<(), Error> {
        let builder = {
            let usr = &self.inner.read().unwrap()._usr;
            let mut _overrides = Vec::new();
            usr.merge(&other, false, &mut _overrides)
        };
        self.update_config(builder, false).await
    }

    // The `signups_allowed` setting is overrided if:
    //  - The email whitelist is not empty (will allow signups).
    //  - The sso is activated and password login is disabled (will disable signups).
    pub fn is_signup_disabled(&self) -> bool {
        (!self.signups_allowed() && self.signups_domains_whitelist().is_empty())
            || (self.sso_enabled() && self.sso_only())
    }

    /// Tests whether an email's domain is allowed. A domain is allowed if it
    /// is in signups_domains_whitelist, or if no whitelist is set (so there
    /// are no domain restrictions in effect).
    pub fn is_email_domain_allowed(&self, email: &str) -> bool {
        let e: Vec<&str> = email.rsplitn(2, '@').collect();
        if e.len() != 2 || e[0].is_empty() || e[1].is_empty() {
            warn!("Failed to parse email address '{email}'");
            return false;
        }
        let email_domain = e[0].to_lowercase();
        let whitelist = self.signups_domains_whitelist();

        whitelist.is_empty() || whitelist.split(',').any(|d| d.trim() == email_domain)
    }

    /// Tests whether signup is allowed for an email address, taking into
    /// account the signups_allowed and signups_domains_whitelist settings.
    pub fn is_signup_allowed(&self, email: &str) -> bool {
        !self.is_signup_disabled() && self.is_email_domain_allowed(email)
    }

    /// Tests whether the specified user is allowed to create an organization.
    pub fn is_org_creation_allowed(&self, email: &str) -> bool {
        let users = self.org_creation_users();
        if users.is_empty() || users == "all" {
            true
        } else if users == "none" {
            false
        } else {
            let email = email.to_lowercase();
            users.split(',').any(|u| u.trim() == email)
        }
    }

    pub async fn delete_user_config(&self) -> Result<(), Error> {
        let operator = opendal_operator_for_path(&CONFIG_FILE_PARENT_DIR)?;
        operator.delete(&CONFIG_FILENAME).await?;

        // Empty user config
        let usr = ConfigBuilder::default();

        // Config now is env + defaults
        let config = {
            let env = &self.inner.read().unwrap()._env;
            env.build()
        };

        // Save configs
        {
            let mut writer = self.inner.write().unwrap();
            writer.config = config;
            writer._usr = usr;
            writer._overrides = Vec::new();
        }

        Ok(())
    }

    pub fn private_rsa_key(&self) -> String {
        format!("{}.pem", self.rsa_key_filename())
    }
    pub fn mail_enabled(&self) -> bool {
        let inner = &self.inner.read().unwrap().config;
        inner._enable_smtp && (inner.smtp_host.is_some() || inner.use_sendmail)
    }

    pub async fn get_duo_akey(&self) -> String {
        if let Some(akey) = self._duo_akey() {
            akey
        } else {
            let akey_s = crate::crypto::encode_random_bytes::<64>(data_encoding::BASE64);

            // Save the new value
            let builder = ConfigBuilder {
                _duo_akey: Some(akey_s.clone()),
                ..Default::default()
            };
            self.update_config_partial(builder).await.ok();

            akey_s
        }
    }

    /// Tests whether the admin token is set to a non-empty value.
    pub fn is_admin_token_set(&self) -> bool {
        let token = self.admin_token();

        token.is_some() && !token.unwrap().trim().is_empty()
    }

    pub fn opendal_operator_for_path_type(&self, path_type: PathType) -> Result<opendal::Operator, Error> {
        let path = match path_type {
            PathType::Data => self.data_folder(),
            PathType::IconCache => self.icon_cache_folder(),
            PathType::Attachments => self.attachments_folder(),
            PathType::Sends => self.sends_folder(),
            PathType::RsaKey => std::path::Path::new(&self.rsa_key_filename())
                .parent()
                .ok_or_else(|| std::io::Error::other("Failed to get directory of RSA key file"))?
                .to_str()
                .ok_or_else(|| std::io::Error::other("Failed to convert RSA key file directory to UTF-8 string"))?
                .to_string(),
        };

        opendal_operator_for_path(&path)
    }

    pub fn render_template<T: serde::ser::Serialize>(&self, name: &str, data: &T) -> Result<String, Error> {
        if self.reload_templates() {
            warn!("RELOADING TEMPLATES");
            let hb = load_templates(CONFIG.templates_folder());
            hb.render(name, data).map_err(Into::into)
        } else {
            let hb = &self.inner.read().unwrap().templates;
            hb.render(name, data).map_err(Into::into)
        }
    }

    pub fn render_fallback_template<T: serde::ser::Serialize>(&self, name: &str, data: &T) -> Result<String, Error> {
        let hb = &self.inner.read().unwrap().templates;
        hb.render(&format!("fallback_{name}"), data).map_err(Into::into)
    }

    pub fn set_rocket_shutdown_handle(&self, handle: rocket::Shutdown) {
        self.inner.write().unwrap().rocket_shutdown_handle = Some(handle);
    }

    pub fn shutdown(&self) {
        if let Ok(mut c) = self.inner.write() {
            if let Some(handle) = c.rocket_shutdown_handle.take() {
                handle.notify();
            }
        }
    }

    pub fn sso_issuer_url(&self) -> Result<openidconnect::IssuerUrl, Error> {
        internal_sso_issuer_url(&self.sso_authority())
    }

    pub fn sso_redirect_url(&self) -> Result<openidconnect::RedirectUrl, Error> {
        internal_sso_redirect_url(&self.sso_callback_path())
    }

    pub fn sso_scopes_vec(&self) -> Vec<String> {
        self.sso_scopes().split_whitespace().map(str::to_string).collect()
    }

    pub fn sso_authorize_extra_params_vec(&self) -> Result<Vec<(String, String)>, Error> {
        internal_sso_authorize_extra_params_vec(&self.sso_authorize_extra_params())
    }
}

use handlebars::{
    Context, DirectorySourceOptions, Handlebars, Helper, HelperResult, Output, RenderContext, RenderErrorReason,
    Renderable,
};

fn load_templates<P>(path: P) -> Handlebars<'static>
where
    P: AsRef<std::path::Path>,
{
    let mut hb = Handlebars::new();
    // Error on missing params
    hb.set_strict_mode(true);
    // Register helpers
    hb.register_helper("case", Box::new(case_helper));
    hb.register_helper("to_json", Box::new(to_json));
    hb.register_helper("webver", Box::new(webver));
    hb.register_helper("vwver", Box::new(vwver));

    macro_rules! reg {
        ($name:expr) => {{
            let template = include_str!(concat!("static/templates/", $name, ".hbs"));
            hb.register_template_string($name, template).unwrap();
        }};
        ($name:expr, $ext:expr) => {{
            reg!($name);
            reg!(concat!($name, $ext));
        }};
        (@withfallback $name:expr) => {{
            let template = include_str!(concat!("static/templates/", $name, ".hbs"));
            hb.register_template_string($name, template).unwrap();
            hb.register_template_string(concat!("fallback_", $name), template).unwrap();
        }};
    }

    // First register default templates here
    reg!("email/email_header");
    reg!("email/email_footer");
    reg!("email/email_footer_text");

    reg!("email/admin_reset_password", ".html");
    reg!("email/change_email_existing", ".html");
    reg!("email/change_email", ".html");
    reg!("email/delete_account", ".html");
    reg!("email/emergency_access_invite_accepted", ".html");
    reg!("email/emergency_access_invite_confirmed", ".html");
    reg!("email/emergency_access_recovery_approved", ".html");
    reg!("email/emergency_access_recovery_initiated", ".html");
    reg!("email/emergency_access_recovery_rejected", ".html");
    reg!("email/emergency_access_recovery_reminder", ".html");
    reg!("email/emergency_access_recovery_timed_out", ".html");
    reg!("email/incomplete_2fa_login", ".html");
    reg!("email/invite_accepted", ".html");
    reg!("email/invite_confirmed", ".html");
    reg!("email/new_device_logged_in", ".html");
    reg!("email/protected_action", ".html");
    reg!("email/pw_hint_none", ".html");
    reg!("email/pw_hint_some", ".html");
    reg!("email/register_verify_email", ".html");
    reg!("email/send_2fa_removed_from_org", ".html");
    reg!("email/send_emergency_access_invite", ".html");
    reg!("email/send_org_invite", ".html");
    reg!("email/send_single_org_removed_from_org", ".html");
    reg!("email/smtp_test", ".html");
    reg!("email/sso_change_email", ".html");
    reg!("email/twofactor_email", ".html");
    reg!("email/verify_email", ".html");
    reg!("email/welcome_must_verify", ".html");
    reg!("email/welcome", ".html");

    reg!("admin/base");
    reg!("admin/login");
    reg!("admin/settings");
    reg!("admin/users");
    reg!("admin/organizations");
    reg!("admin/diagnostics");

    reg!("404");

    reg!(@withfallback "scss/vaultwarden.scss");
    reg!("scss/user.vaultwarden.scss");

    // And then load user templates to overwrite the defaults
    // Use .hbs extension for the files
    // Templates get registered with their relative name
    hb.register_templates_directory(path, DirectorySourceOptions::default()).unwrap();

    hb
}

fn case_helper<'reg, 'rc>(
    h: &Helper<'rc>,
    r: &'reg Handlebars<'_>,
    ctx: &'rc Context,
    rc: &mut RenderContext<'reg, 'rc>,
    out: &mut dyn Output,
) -> HelperResult {
    let param =
        h.param(0).ok_or_else(|| RenderErrorReason::Other(String::from("Param not found for helper \"case\"")))?;
    let value = param.value().clone();

    if h.params().iter().skip(1).any(|x| x.value() == &value) {
        h.template().map(|t| t.render(r, ctx, rc, out)).unwrap_or_else(|| Ok(()))
    } else {
        Ok(())
    }
}

fn to_json<'reg, 'rc>(
    h: &Helper<'rc>,
    _r: &'reg Handlebars<'_>,
    _ctx: &'rc Context,
    _rc: &mut RenderContext<'reg, 'rc>,
    out: &mut dyn Output,
) -> HelperResult {
    let param = h
        .param(0)
        .ok_or_else(|| RenderErrorReason::Other(String::from("Expected 1 parameter for \"to_json\"")))?
        .value();
    let json = serde_json::to_string(param)
        .map_err(|e| RenderErrorReason::Other(format!("Can't serialize parameter to JSON: {e}")))?;
    out.write(&json)?;
    Ok(())
}

// Configure the web-vault version as an integer so it can be used as a comparison smaller or greater then.
// The default is based upon the version since this feature is added.
static WEB_VAULT_VERSION: Lazy<semver::Version> = Lazy::new(|| {
    let vault_version = get_web_vault_version();
    // Use a single regex capture to extract version components
    let re = regex::Regex::new(r"(\d{4})\.(\d{1,2})\.(\d{1,2})").unwrap();
    re.captures(&vault_version)
        .and_then(|c| {
            (c.len() == 4).then(|| {
                format!("{}.{}.{}", c.get(1).unwrap().as_str(), c.get(2).unwrap().as_str(), c.get(3).unwrap().as_str())
            })
        })
        .and_then(|v| semver::Version::parse(&v).ok())
        .unwrap_or_else(|| semver::Version::parse("2024.6.2").unwrap())
});

// Configure the Vaultwarden version as an integer so it can be used as a comparison smaller or greater then.
// The default is based upon the version since this feature is added.
static VW_VERSION: Lazy<semver::Version> = Lazy::new(|| {
    let vw_version = crate::VERSION.unwrap_or("1.32.5");
    // Use a single regex capture to extract version components
    let re = regex::Regex::new(r"(\d{1})\.(\d{1,2})\.(\d{1,2})").unwrap();
    re.captures(vw_version)
        .and_then(|c| {
            (c.len() == 4).then(|| {
                format!("{}.{}.{}", c.get(1).unwrap().as_str(), c.get(2).unwrap().as_str(), c.get(3).unwrap().as_str())
            })
        })
        .and_then(|v| semver::Version::parse(&v).ok())
        .unwrap_or_else(|| semver::Version::parse("1.32.5").unwrap())
});

handlebars::handlebars_helper!(webver: | web_vault_version: String |
    semver::VersionReq::parse(&web_vault_version).expect("Invalid web-vault version compare string").matches(&WEB_VAULT_VERSION)
);
handlebars::handlebars_helper!(vwver: | vw_version: String |
    semver::VersionReq::parse(&vw_version).expect("Invalid Vaultwarden version compare string").matches(&VW_VERSION)
);

#[cfg(test)]
mod tests {
    use super::*;

    #[test]
    fn test_parse_param_list() {
        let config = "key1=value&key2=value2&".to_string();
        let parsed = parse_param_list(config, '&', '=');

        assert_eq!(
            parsed.unwrap(),
            vec![("key1".to_string(), "value".to_string()), ("key2".to_string(), "value2".to_string())]
        );
    }

    #[test]
    fn test_parse_param_list_lines() {
        let config = r#"
        key1=value
        key2=value2
        "#
        .to_string();
        let parsed = parse_param_list(config, '&', '=');

        assert_eq!(
            parsed.unwrap(),
            vec![("key1".to_string(), "value".to_string()), ("key2".to_string(), "value2".to_string())]
        );
    }

    #[test]
    fn test_parse_param_list_mixed() {
        let config = r#"key1=value&key2=value2&
        &key3=value3&&
        &key4=value4
        "#
        .to_string();
        let parsed = parse_param_list(config, '&', '=');

        assert_eq!(
            parsed.unwrap(),
            vec![
                ("key1".to_string(), "value".to_string()),
                ("key2".to_string(), "value2".to_string()),
                ("key3".to_string(), "value3".to_string()),
                ("key4".to_string(), "value4".to_string()),
            ]
        );
    }
}<|MERGE_RESOLUTION|>--- conflicted
+++ resolved
@@ -1244,7 +1244,6 @@
     "starttls".to_string()
 }
 
-<<<<<<< HEAD
 /// Allow to parse a list of Key/Values (Ex: `key1=value&key2=value2`)
 /// - line break are handled as `separator`
 fn parse_param_list(config: String, separator: char, kv_separator: char) -> Result<Vec<(String, String)>, Error> {
@@ -1263,7 +1262,8 @@
             }
         })
         .collect()
-=======
+}
+
 fn opendal_operator_for_path(path: &str) -> Result<opendal::Operator, Error> {
     // Cache of previously built operators by path
     static OPERATORS_BY_PATH: LazyLock<dashmap::DashMap<String, opendal::Operator>> =
@@ -1344,7 +1344,6 @@
     Attachments,
     Sends,
     RsaKey,
->>>>>>> 51a1d641
 }
 
 impl Config {
