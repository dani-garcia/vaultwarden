--- conflicted
+++ resolved
@@ -20,12 +20,6 @@
   @extend %vw-hide;
 }
 
-<<<<<<< HEAD
-=======
-/* Hide the `Enterprise Single Sign-On` button on the login page */
-app-root form.ng-untouched button.\!tw-text-primary-600:nth-child(4) {
-  @extend %vw-hide;
-}
 /* Hide Log in with passkey on the login page */
 app-root form.ng-untouched a[routerlink="/login-with-passkey"] {
   @extend %vw-hide;
@@ -35,7 +29,6 @@
   @extend %vw-hide;
 }
 
->>>>>>> 025bb90f
 /* Hide Two-Factor menu in Organization settings */
 bit-nav-item[route="settings/two-factor"],
 a[href$="/settings/two-factor"] {
@@ -122,7 +115,7 @@
 
 {{#if sso_disabled}}
 /* Hide the `Enterprise Single Sign-On` button on the login page */
-a[routerlink="/sso"] {
+app-root form.ng-untouched button.\!tw-text-primary-600:nth-child(4) {
   @extend %vw-hide;
 }
 {{/if}}
