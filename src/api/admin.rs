<<<<<<< HEAD
use data_encoding::BASE64URL_NOPAD;
use once_cell::sync::Lazy;
use reqwest::Method;
use serde::de::DeserializeOwned;
use serde_json::Value;
use std::collections::HashMap;
use std::env;
use std::sync::RwLock;
use std::time::{SystemTime, UNIX_EPOCH};
use url::Url;
=======
use std::{env, sync::LazyLock};
>>>>>>> 9017ca26

use reqwest::Method;
use rocket::{
    form::Form,
    http::{Cookie, CookieJar, MediaType, SameSite, Status},
    request::{FromRequest, Outcome, Request},
    response::{content::RawHtml as Html, Redirect},
    serde::json::Json,
    Catcher, Route,
};
use serde::de::DeserializeOwned;
use serde_json::Value;

use crate::{
    api::{
        core::{log_event, two_factor},
        unregister_push_device, ApiResult, EmptyResult, JsonResult, Notify,
    },
    auth::{decode_admin, encode_jwt, generate_admin_claims, ClientIp, Secure},
    config::ConfigBuilder,
    db::{
        backup_sqlite, get_sql_server_version,
        models::{
            Attachment, Cipher, Collection, Device, Event, EventType, Group, Invitation, Membership, MembershipId,
            MembershipType, OrgPolicy, OrgPolicyErr, Organization, OrganizationId, SsoUser, TwoFactor, User, UserId,
        },
        DbConn, DbConnType, ACTIVE_DB_TYPE,
    },
    error::{Error, MapResult},
    http_client::make_http_request,
    mail,
    util::{
        container_base_image, format_naive_datetime_local, get_display_size, get_web_vault_version,
        is_running_in_container, NumberOrString,
    },
    CONFIG, VERSION,
};

pub fn routes() -> Vec<Route> {
    if !CONFIG.disable_admin_token() && !CONFIG.is_admin_token_set() {
        return routes![admin_disabled];
    }

    routes![
        get_users_json,
        get_user_json,
        get_user_by_mail_json,
        post_admin_login,
        admin_page,
        admin_page_login,
        invite_user,
        logout,
        delete_user,
        delete_sso_user,
        deauth_user,
        disable_user,
        enable_user,
        remove_2fa,
        update_membership_type,
        update_revision_users,
        post_config,
        delete_config,
        backup_db,
        test_smtp,
        refresh_oauth2_token_endpoint,
        oauth2_authorize,
        oauth2_callback,
        users_overview,
        organizations_overview,
        delete_organization,
        diagnostics,
        get_diagnostics_config,
        resend_user_invite,
        get_diagnostics_http,
    ]
}

pub fn catchers() -> Vec<Catcher> {
    if !CONFIG.disable_admin_token() && !CONFIG.is_admin_token_set() {
        catchers![]
    } else {
        catchers![admin_login]
    }
}

static DB_TYPE: LazyLock<&str> = LazyLock::new(|| match ACTIVE_DB_TYPE.get() {
    #[cfg(mysql)]
    Some(DbConnType::Mysql) => "MySQL",
    #[cfg(postgresql)]
    Some(DbConnType::Postgresql) => "PostgreSQL",
    #[cfg(sqlite)]
    Some(DbConnType::Sqlite) => "SQLite",
    _ => "Unknown",
});

#[cfg(sqlite)]
static CAN_BACKUP: LazyLock<bool> =
    LazyLock::new(|| ACTIVE_DB_TYPE.get().map(|t| *t == DbConnType::Sqlite).unwrap_or(false));
#[cfg(not(sqlite))]
static CAN_BACKUP: LazyLock<bool> = LazyLock::new(|| false);

// OAuth2 state storage for CSRF protection (state -> expiration timestamp)
static OAUTH2_STATES: Lazy<RwLock<HashMap<String, u64>>> = Lazy::new(|| RwLock::new(HashMap::new()));

#[get("/")]
fn admin_disabled() -> &'static str {
    "The admin panel is disabled, please configure the 'ADMIN_TOKEN' variable to enable it"
}

const COOKIE_NAME: &str = "VW_ADMIN";
const ADMIN_PATH: &str = "/admin";
const DT_FMT: &str = "%Y-%m-%d %H:%M:%S %Z";

const BASE_TEMPLATE: &str = "admin/base";

const ACTING_ADMIN_USER: &str = "vaultwarden-admin-00000-000000000000";
pub const FAKE_ADMIN_UUID: &str = "00000000-0000-0000-0000-000000000000";

fn admin_path() -> String {
    format!("{}{ADMIN_PATH}", CONFIG.domain_path())
}

#[derive(Debug)]
struct IpHeader(Option<String>);

#[rocket::async_trait]
impl<'r> FromRequest<'r> for IpHeader {
    type Error = ();

    async fn from_request(req: &'r Request<'_>) -> Outcome<Self, Self::Error> {
        if req.headers().get_one(&CONFIG.ip_header()).is_some() {
            Outcome::Success(IpHeader(Some(CONFIG.ip_header())))
        } else if req.headers().get_one("X-Client-IP").is_some() {
            Outcome::Success(IpHeader(Some(String::from("X-Client-IP"))))
        } else if req.headers().get_one("X-Real-IP").is_some() {
            Outcome::Success(IpHeader(Some(String::from("X-Real-IP"))))
        } else if req.headers().get_one("X-Forwarded-For").is_some() {
            Outcome::Success(IpHeader(Some(String::from("X-Forwarded-For"))))
        } else {
            Outcome::Success(IpHeader(None))
        }
    }
}

fn admin_url() -> String {
    format!("{}{}", CONFIG.domain_origin(), admin_path())
}

#[derive(Responder)]
enum AdminResponse {
    #[response(status = 200)]
    Ok(ApiResult<Html<String>>),
    #[response(status = 401)]
    Unauthorized(ApiResult<Html<String>>),
    #[response(status = 429)]
    TooManyRequests(ApiResult<Html<String>>),
}

#[catch(401)]
fn admin_login(request: &Request<'_>) -> ApiResult<Html<String>> {
    if request.format() == Some(&MediaType::JSON) {
        err_code!("Authorization failed.", Status::Unauthorized.code);
    }
    let redirect = request.segments::<std::path::PathBuf>(0..).unwrap_or_default().display().to_string();
    render_admin_login(None, Some(&redirect))
}

fn render_admin_login(msg: Option<&str>, redirect: Option<&str>) -> ApiResult<Html<String>> {
    // If there is an error, show it
    let msg = msg.map(|msg| format!("Error: {msg}"));
    let json = json!({
        "page_content": "admin/login",
        "error": msg,
        "redirect": redirect,
        "urlpath": CONFIG.domain_path()
    });

    // Return the page
    let text = CONFIG.render_template(BASE_TEMPLATE, &json)?;
    Ok(Html(text))
}

#[derive(FromForm)]
struct LoginForm {
    token: String,
    redirect: Option<String>,
}

#[post("/", format = "application/x-www-form-urlencoded", data = "<data>")]
fn post_admin_login(
    data: Form<LoginForm>,
    cookies: &CookieJar<'_>,
    ip: ClientIp,
    secure: Secure,
) -> Result<Redirect, AdminResponse> {
    let data = data.into_inner();
    let redirect = data.redirect;

    if crate::ratelimit::check_limit_admin(&ip.ip).is_err() {
        return Err(AdminResponse::TooManyRequests(render_admin_login(
            Some("Too many requests, try again later."),
            redirect.as_deref(),
        )));
    }

    // If the token is invalid, redirect to login page
    if !_validate_token(&data.token) {
        error!("Invalid admin token. IP: {}", ip.ip);
        Err(AdminResponse::Unauthorized(render_admin_login(
            Some("Invalid admin token, please try again."),
            redirect.as_deref(),
        )))
    } else {
        // If the token received is valid, generate JWT and save it as a cookie
        let claims = generate_admin_claims();
        let jwt = encode_jwt(&claims);

        let cookie = Cookie::build((COOKIE_NAME, jwt))
            .path(admin_path())
            .max_age(time::Duration::minutes(CONFIG.admin_session_lifetime()))
            .same_site(SameSite::Strict)
            .http_only(true)
            .secure(secure.https);

        cookies.add(cookie);
        if let Some(redirect) = redirect {
            Ok(Redirect::to(format!("{}{redirect}", admin_path())))
        } else {
            Err(AdminResponse::Ok(render_admin_page()))
        }
    }
}

fn _validate_token(token: &str) -> bool {
    match CONFIG.admin_token().as_ref() {
        None => false,
        Some(t) if t.starts_with("$argon2") => {
            use argon2::password_hash::PasswordVerifier;
            match argon2::password_hash::PasswordHash::new(t) {
                Ok(h) => {
                    // NOTE: hash params from `ADMIN_TOKEN` are used instead of what is configured in the `Argon2` instance.
                    argon2::Argon2::default().verify_password(token.trim().as_ref(), &h).is_ok()
                }
                Err(e) => {
                    error!("The configured Argon2 PHC in `ADMIN_TOKEN` is invalid: {e}");
                    false
                }
            }
        }
        Some(t) => crate::crypto::ct_eq(t.trim(), token.trim()),
    }
}

#[derive(Serialize)]
struct AdminTemplateData {
    page_content: String,
    page_data: Option<Value>,
    logged_in: bool,
    urlpath: String,
    sso_enabled: bool,
}

impl AdminTemplateData {
    fn new(page_content: &str, page_data: Value) -> Self {
        Self {
            page_content: String::from(page_content),
            page_data: Some(page_data),
            logged_in: true,
            urlpath: CONFIG.domain_path(),
            sso_enabled: CONFIG.sso_enabled(),
        }
    }

    fn render(self) -> Result<String, Error> {
        CONFIG.render_template(BASE_TEMPLATE, &self)
    }
}

fn render_admin_page() -> ApiResult<Html<String>> {
    let settings_json = json!({
        "config": CONFIG.prepare_json(),
        "can_backup": *CAN_BACKUP,
    });
    let text = AdminTemplateData::new("admin/settings", settings_json).render()?;
    Ok(Html(text))
}

#[get("/")]
fn admin_page(_token: AdminToken) -> ApiResult<Html<String>> {
    render_admin_page()
}

#[get("/", rank = 2)]
fn admin_page_login() -> ApiResult<Html<String>> {
    render_admin_login(None, None)
}

#[derive(Debug, Deserialize)]
#[serde(rename_all = "camelCase")]
struct InviteData {
    email: String,
}

async fn get_user_or_404(user_id: &UserId, conn: &DbConn) -> ApiResult<User> {
    if let Some(user) = User::find_by_uuid(user_id, conn).await {
        Ok(user)
    } else {
        err_code!("User doesn't exist", Status::NotFound.code);
    }
}

#[post("/invite", format = "application/json", data = "<data>")]
async fn invite_user(data: Json<InviteData>, _token: AdminToken, conn: DbConn) -> JsonResult {
    let data: InviteData = data.into_inner();
    if User::find_by_mail(&data.email, &conn).await.is_some() {
        err_code!("User already exists", Status::Conflict.code)
    }

    let mut user = User::new(&data.email, None);

    async fn _generate_invite(user: &User, conn: &DbConn) -> EmptyResult {
        if CONFIG.mail_enabled() {
            let org_id: OrganizationId = FAKE_ADMIN_UUID.to_string().into();
            let member_id: MembershipId = FAKE_ADMIN_UUID.to_string().into();
            mail::send_invite(user, org_id, member_id, &CONFIG.invitation_org_name(), None).await
        } else {
            let invitation = Invitation::new(&user.email);
            invitation.save(conn).await
        }
    }

    _generate_invite(&user, &conn).await.map_err(|e| e.with_code(Status::InternalServerError.code))?;
    user.save(&conn).await.map_err(|e| e.with_code(Status::InternalServerError.code))?;

    Ok(Json(user.to_json(&conn).await))
}

#[post("/test/smtp", format = "application/json", data = "<data>")]
async fn test_smtp(data: Json<InviteData>, _token: AdminToken) -> EmptyResult {
    let data: InviteData = data.into_inner();

    if CONFIG.mail_enabled() {
        mail::send_test(&data.email).await
    } else {
        err!("Mail is not enabled")
    }
}

#[post("/test/oauth2")]
async fn refresh_oauth2_token_endpoint(_token: AdminToken) -> EmptyResult {
    if CONFIG.smtp_oauth2_client_id().is_none() {
        err!("OAuth2 is not configured")
    }

    mail::refresh_oauth2_token().await.map(|_| ())
}

#[get("/oauth2/authorize")]
fn oauth2_authorize(_token: AdminToken) -> Result<Redirect, Error> {
    // Check if OAuth2 is configured
    let client_id = CONFIG.smtp_oauth2_client_id().ok_or("OAuth2 Client ID not configured")?;
    let auth_url = CONFIG.smtp_oauth2_auth_url().ok_or("OAuth2 Authorization URL not configured")?;
    let scopes = CONFIG.smtp_oauth2_scopes();

    // Generate a random state token for CSRF protection
    let state = crate::crypto::encode_random_bytes::<32>(BASE64URL_NOPAD);

    // Store state with expiration (10 minutes from now)
    let expiration = SystemTime::now().duration_since(UNIX_EPOCH).unwrap().as_secs() + 600;

    OAUTH2_STATES.write().unwrap().insert(state.clone(), expiration);

    // Clean up expired states
    let now = SystemTime::now().duration_since(UNIX_EPOCH).unwrap().as_secs();
    OAUTH2_STATES.write().unwrap().retain(|_, &mut exp| exp > now);

    // Construct redirect URI
    let redirect_uri = format!("{}/admin/oauth2/callback", CONFIG.domain());

    // Build authorization URL using url crate to ensure proper encoding
    let mut url = Url::parse(&auth_url).map_err(|e| Error::new("Invalid OAuth2 Authorization URL", e.to_string()))?;
    {
        let mut qp = url.query_pairs_mut();
        qp.append_pair("client_id", &client_id);
        qp.append_pair("redirect_uri", &redirect_uri);
        qp.append_pair("response_type", "code");
        qp.append_pair("scope", &scopes);
        qp.append_pair("state", &state);
        qp.append_pair("access_type", "offline");
        qp.append_pair("prompt", "consent");
    }

    let auth_url = url.to_string();

    Ok(Redirect::to(auth_url))
}

#[derive(FromForm)]
struct OAuth2CallbackParams {
    code: Option<String>,
    state: Option<String>,
    error: Option<String>,
    error_description: Option<String>,
}

#[get("/oauth2/callback?<params..>")]
async fn oauth2_callback(params: OAuth2CallbackParams) -> Result<Html<String>, Error> {
    // Check for errors from OAuth2 provider
    if let Some(error) = params.error {
        let description = params.error_description.unwrap_or_else(|| "Unknown error".to_string());
        return Err(Error::new("OAuth2 Authorization Failed", format!("{}: {}", error, description)));
    }

    // Validate required parameters
    let code = params.code.ok_or("Authorization code not provided")?;
    let state = params.state.ok_or("State parameter not provided")?;

    // Validate state token
    let valid_state = {
        let states = OAUTH2_STATES.read().unwrap();
        let now = SystemTime::now().duration_since(UNIX_EPOCH).unwrap().as_secs();
        states.get(&state).is_some_and(|&exp| exp > now)
    };

    if !valid_state {
        return Err(Error::new("OAuth2 State Validation Failed", "Invalid or expired state token"));
    }

    // Remove used state
    OAUTH2_STATES.write().unwrap().remove(&state);

    // Exchange authorization code for tokens
    let client_id = CONFIG.smtp_oauth2_client_id().ok_or("OAuth2 Client ID not configured")?;
    let client_secret = CONFIG.smtp_oauth2_client_secret().ok_or("OAuth2 Client Secret not configured")?;
    let token_url = CONFIG.smtp_oauth2_token_url().ok_or("OAuth2 Token URL not configured")?;
    let redirect_uri = format!("{}/admin/oauth2/callback", CONFIG.domain());

    let form_params = [
        ("grant_type", "authorization_code"),
        ("code", &code),
        ("redirect_uri", &redirect_uri),
        ("client_id", &client_id),
        ("client_secret", &client_secret),
    ];

    let response = make_http_request(Method::POST, &token_url)?
        .form(&form_params)
        .send()
        .await
        .map_err(|e| Error::new("OAuth2 Token Exchange Error", e.to_string()))?;

    if !response.status().is_success() {
        let status = response.status();
        let body = response.text().await.unwrap_or_else(|_| String::from("Unable to read response body"));
        return Err(Error::new("OAuth2 Token Exchange Failed", format!("HTTP {}: {}", status, body)));
    }

    let token_response: Value =
        response.json().await.map_err(|e| Error::new("OAuth2 Token Parse Error", e.to_string()))?;

    // Extract refresh_token from response
    let refresh_token =
        token_response.get("refresh_token").and_then(|v| v.as_str()).ok_or("No refresh_token in response")?;

    // Save refresh_token to configuration
    let config_builder: ConfigBuilder = serde_json::from_value(json!({
        "smtp_oauth2_refresh_token": refresh_token
    }))
    .map_err(|e| Error::new("ConfigBuilder serialization error", e.to_string()))?;
    CONFIG.update_config_partial(config_builder).await?;

    // Return success page via template
    let json = json!({
        "page_content": "admin/oauth2_success",
        "admin_url": admin_url(),
        "urlpath": CONFIG.domain_path(),
    });
    let text = CONFIG.render_template(BASE_TEMPLATE, &json)?;
    Ok(Html(text))
}

#[get("/logout")]
fn logout(cookies: &CookieJar<'_>) -> Redirect {
    cookies.remove(Cookie::build(COOKIE_NAME).path(admin_path()));
    Redirect::to(admin_path())
}

#[get("/users")]
async fn get_users_json(_token: AdminToken, conn: DbConn) -> Json<Value> {
    let users = User::get_all(&conn).await;
    let mut users_json = Vec::with_capacity(users.len());
    for (u, _) in users {
        let mut usr = u.to_json(&conn).await;
        usr["userEnabled"] = json!(u.enabled);
        usr["createdAt"] = json!(format_naive_datetime_local(&u.created_at, DT_FMT));
        usr["lastActive"] = match u.last_active(&conn).await {
            Some(dt) => json!(format_naive_datetime_local(&dt, DT_FMT)),
            None => json!(None::<String>),
        };
        users_json.push(usr);
    }

    Json(Value::Array(users_json))
}

#[get("/users/overview")]
async fn users_overview(_token: AdminToken, conn: DbConn) -> ApiResult<Html<String>> {
    let users = User::get_all(&conn).await;
    let mut users_json = Vec::with_capacity(users.len());
    for (u, sso_u) in users {
        let mut usr = u.to_json(&conn).await;
        usr["cipher_count"] = json!(Cipher::count_owned_by_user(&u.uuid, &conn).await);
        usr["attachment_count"] = json!(Attachment::count_by_user(&u.uuid, &conn).await);
        usr["attachment_size"] = json!(get_display_size(Attachment::size_by_user(&u.uuid, &conn).await));
        usr["user_enabled"] = json!(u.enabled);
        usr["created_at"] = json!(format_naive_datetime_local(&u.created_at, DT_FMT));
        usr["last_active"] = match u.last_active(&conn).await {
            Some(dt) => json!(format_naive_datetime_local(&dt, DT_FMT)),
            None => json!("Never"),
        };

        usr["sso_identifier"] = json!(sso_u.map(|u| u.identifier.to_string()).unwrap_or(String::new()));

        users_json.push(usr);
    }

    let text = AdminTemplateData::new("admin/users", json!(users_json)).render()?;
    Ok(Html(text))
}

#[get("/users/by-mail/<mail>")]
async fn get_user_by_mail_json(mail: &str, _token: AdminToken, conn: DbConn) -> JsonResult {
    if let Some(u) = User::find_by_mail(mail, &conn).await {
        let mut usr = u.to_json(&conn).await;
        usr["userEnabled"] = json!(u.enabled);
        usr["createdAt"] = json!(format_naive_datetime_local(&u.created_at, DT_FMT));
        Ok(Json(usr))
    } else {
        err_code!("User doesn't exist", Status::NotFound.code);
    }
}

#[get("/users/<user_id>")]
async fn get_user_json(user_id: UserId, _token: AdminToken, conn: DbConn) -> JsonResult {
    let u = get_user_or_404(&user_id, &conn).await?;
    let mut usr = u.to_json(&conn).await;
    usr["userEnabled"] = json!(u.enabled);
    usr["createdAt"] = json!(format_naive_datetime_local(&u.created_at, DT_FMT));
    Ok(Json(usr))
}

#[post("/users/<user_id>/delete", format = "application/json")]
async fn delete_user(user_id: UserId, token: AdminToken, conn: DbConn) -> EmptyResult {
    let user = get_user_or_404(&user_id, &conn).await?;

    // Get the membership records before deleting the actual user
    let memberships = Membership::find_any_state_by_user(&user_id, &conn).await;
    let res = user.delete(&conn).await;

    for membership in memberships {
        log_event(
            EventType::OrganizationUserDeleted as i32,
            &membership.uuid,
            &membership.org_uuid,
            &ACTING_ADMIN_USER.into(),
            14, // Use UnknownBrowser type
            &token.ip.ip,
            &conn,
        )
        .await;
    }

    res
}

#[delete("/users/<user_id>/sso", format = "application/json")]
async fn delete_sso_user(user_id: UserId, token: AdminToken, conn: DbConn) -> EmptyResult {
    let memberships = Membership::find_any_state_by_user(&user_id, &conn).await;
    let res = SsoUser::delete(&user_id, &conn).await;

    for membership in memberships {
        log_event(
            EventType::OrganizationUserUnlinkedSso as i32,
            &membership.uuid,
            &membership.org_uuid,
            &ACTING_ADMIN_USER.into(),
            14, // Use UnknownBrowser type
            &token.ip.ip,
            &conn,
        )
        .await;
    }

    res
}

#[post("/users/<user_id>/deauth", format = "application/json")]
async fn deauth_user(user_id: UserId, _token: AdminToken, conn: DbConn, nt: Notify<'_>) -> EmptyResult {
    let mut user = get_user_or_404(&user_id, &conn).await?;

    nt.send_logout(&user, None, &conn).await;

    if CONFIG.push_enabled() {
        for device in Device::find_push_devices_by_user(&user.uuid, &conn).await {
            match unregister_push_device(&device.push_uuid).await {
                Ok(r) => r,
                Err(e) => error!("Unable to unregister devices from Bitwarden server: {e}"),
            };
        }
    }

    Device::delete_all_by_user(&user.uuid, &conn).await?;
    user.reset_security_stamp();

    user.save(&conn).await
}

#[post("/users/<user_id>/disable", format = "application/json")]
async fn disable_user(user_id: UserId, _token: AdminToken, conn: DbConn, nt: Notify<'_>) -> EmptyResult {
    let mut user = get_user_or_404(&user_id, &conn).await?;
    Device::delete_all_by_user(&user.uuid, &conn).await?;
    user.reset_security_stamp();
    user.enabled = false;

    let save_result = user.save(&conn).await;

    nt.send_logout(&user, None, &conn).await;

    save_result
}

#[post("/users/<user_id>/enable", format = "application/json")]
async fn enable_user(user_id: UserId, _token: AdminToken, conn: DbConn) -> EmptyResult {
    let mut user = get_user_or_404(&user_id, &conn).await?;
    user.enabled = true;

    user.save(&conn).await
}

#[post("/users/<user_id>/remove-2fa", format = "application/json")]
async fn remove_2fa(user_id: UserId, token: AdminToken, conn: DbConn) -> EmptyResult {
    let mut user = get_user_or_404(&user_id, &conn).await?;
    TwoFactor::delete_all_by_user(&user.uuid, &conn).await?;
    two_factor::enforce_2fa_policy(&user, &ACTING_ADMIN_USER.into(), 14, &token.ip.ip, &conn).await?;
    user.totp_recover = None;
    user.save(&conn).await
}

#[post("/users/<user_id>/invite/resend", format = "application/json")]
async fn resend_user_invite(user_id: UserId, _token: AdminToken, conn: DbConn) -> EmptyResult {
    if let Some(user) = User::find_by_uuid(&user_id, &conn).await {
        //TODO: replace this with user.status check when it will be available (PR#3397)
        if !user.password_hash.is_empty() {
            err_code!("User already accepted invitation", Status::BadRequest.code);
        }

        if CONFIG.mail_enabled() {
            let org_id: OrganizationId = FAKE_ADMIN_UUID.to_string().into();
            let member_id: MembershipId = FAKE_ADMIN_UUID.to_string().into();
            mail::send_invite(&user, org_id, member_id, &CONFIG.invitation_org_name(), None).await
        } else {
            Ok(())
        }
    } else {
        err_code!("User doesn't exist", Status::NotFound.code);
    }
}

#[derive(Debug, Deserialize)]
struct MembershipTypeData {
    user_type: NumberOrString,
    user_uuid: UserId,
    org_uuid: OrganizationId,
}

#[post("/users/org_type", format = "application/json", data = "<data>")]
async fn update_membership_type(data: Json<MembershipTypeData>, token: AdminToken, conn: DbConn) -> EmptyResult {
    let data: MembershipTypeData = data.into_inner();

    let Some(mut member_to_edit) = Membership::find_by_user_and_org(&data.user_uuid, &data.org_uuid, &conn).await
    else {
        err!("The specified user isn't member of the organization")
    };

    let new_type = match MembershipType::from_str(&data.user_type.into_string()) {
        Some(new_type) => new_type as i32,
        None => err!("Invalid type"),
    };

    if member_to_edit.atype == MembershipType::Owner && new_type != MembershipType::Owner {
        // Removing owner permission, check that there is at least one other confirmed owner
        if Membership::count_confirmed_by_org_and_type(&data.org_uuid, MembershipType::Owner, &conn).await <= 1 {
            err!("Can't change the type of the last owner")
        }
    }

    // This check is also done at api::organizations::{accept_invite, _confirm_invite, _activate_member, edit_member}, update_membership_type
    // It returns different error messages per function.
    if new_type < MembershipType::Admin {
        match OrgPolicy::is_user_allowed(&member_to_edit.user_uuid, &member_to_edit.org_uuid, true, &conn).await {
            Ok(_) => {}
            Err(OrgPolicyErr::TwoFactorMissing) => {
                if CONFIG.email_2fa_auto_fallback() {
                    two_factor::email::find_and_activate_email_2fa(&member_to_edit.user_uuid, &conn).await?;
                } else {
                    err!("You cannot modify this user to this type because they have not setup 2FA");
                }
            }
            Err(OrgPolicyErr::SingleOrgEnforced) => {
                err!("You cannot modify this user to this type because it is a member of an organization which forbids it");
            }
        }
    }

    log_event(
        EventType::OrganizationUserUpdated as i32,
        &member_to_edit.uuid,
        &data.org_uuid,
        &ACTING_ADMIN_USER.into(),
        14, // Use UnknownBrowser type
        &token.ip.ip,
        &conn,
    )
    .await;

    member_to_edit.atype = new_type;
    member_to_edit.save(&conn).await
}

#[post("/users/update_revision", format = "application/json")]
async fn update_revision_users(_token: AdminToken, conn: DbConn) -> EmptyResult {
    User::update_all_revisions(&conn).await
}

#[get("/organizations/overview")]
async fn organizations_overview(_token: AdminToken, conn: DbConn) -> ApiResult<Html<String>> {
    let organizations = Organization::get_all(&conn).await;
    let mut organizations_json = Vec::with_capacity(organizations.len());
    for o in organizations {
        let mut org = o.to_json();
        org["user_count"] = json!(Membership::count_by_org(&o.uuid, &conn).await);
        org["cipher_count"] = json!(Cipher::count_by_org(&o.uuid, &conn).await);
        org["collection_count"] = json!(Collection::count_by_org(&o.uuid, &conn).await);
        org["group_count"] = json!(Group::count_by_org(&o.uuid, &conn).await);
        org["event_count"] = json!(Event::count_by_org(&o.uuid, &conn).await);
        org["attachment_count"] = json!(Attachment::count_by_org(&o.uuid, &conn).await);
        org["attachment_size"] = json!(get_display_size(Attachment::size_by_org(&o.uuid, &conn).await));
        organizations_json.push(org);
    }

    let text = AdminTemplateData::new("admin/organizations", json!(organizations_json)).render()?;
    Ok(Html(text))
}

#[post("/organizations/<org_id>/delete", format = "application/json")]
async fn delete_organization(org_id: OrganizationId, _token: AdminToken, conn: DbConn) -> EmptyResult {
    let org = Organization::find_by_uuid(&org_id, &conn).await.map_res("Organization doesn't exist")?;
    org.delete(&conn).await
}

#[derive(Deserialize)]
struct GitRelease {
    tag_name: String,
}

#[derive(Deserialize)]
struct GitCommit {
    sha: String,
}

async fn get_json_api<T: DeserializeOwned>(url: &str) -> Result<T, Error> {
    Ok(make_http_request(Method::GET, url)?.send().await?.error_for_status()?.json::<T>().await?)
}

async fn get_text_api(url: &str) -> Result<String, Error> {
    Ok(make_http_request(Method::GET, url)?.send().await?.error_for_status()?.text().await?)
}

async fn has_http_access() -> bool {
    let Ok(req) = make_http_request(Method::HEAD, "https://github.com/dani-garcia/vaultwarden") else {
        return false;
    };
    match req.send().await {
        Ok(r) => r.status().is_success(),
        _ => false,
    }
}

use cached::proc_macro::cached;
/// Cache this function to prevent API call rate limit. Github only allows 60 requests per hour, and we use 3 here already
/// It will cache this function for 600 seconds (10 minutes) which should prevent the exhaustion of the rate limit
/// Any cache will be lost if Vaultwarden is restarted
use std::time::Duration; // Needed for cached
#[cached(time = 600, sync_writes = "default")]
async fn get_release_info(has_http_access: bool) -> (String, String, String) {
    // If the HTTP Check failed, do not even attempt to check for new versions since we were not able to connect with github.com anyway.
    if has_http_access {
        (
            match get_json_api::<GitRelease>("https://api.github.com/repos/dani-garcia/vaultwarden/releases/latest")
                .await
            {
                Ok(r) => r.tag_name,
                _ => "-".to_string(),
            },
            match get_json_api::<GitCommit>("https://api.github.com/repos/dani-garcia/vaultwarden/commits/main").await {
                Ok(mut c) => {
                    c.sha.truncate(8);
                    c.sha
                }
                _ => "-".to_string(),
            },
            // Do not fetch the web-vault version when running within a container
            // The web-vault version is embedded within the container it self, and should not be updated manually
            match get_json_api::<GitRelease>("https://api.github.com/repos/dani-garcia/bw_web_builds/releases/latest")
                .await
            {
                Ok(r) => r.tag_name.trim_start_matches('v').to_string(),
                _ => "-".to_string(),
            },
        )
    } else {
        ("-".to_string(), "-".to_string(), "-".to_string())
    }
}

async fn get_ntp_time(has_http_access: bool) -> String {
    if has_http_access {
        if let Ok(cf_trace) = get_text_api("https://cloudflare.com/cdn-cgi/trace").await {
            for line in cf_trace.lines() {
                if let Some((key, value)) = line.split_once('=') {
                    if key == "ts" {
                        let ts = value.split_once('.').map_or(value, |(s, _)| s);
                        if let Ok(dt) = chrono::DateTime::parse_from_str(ts, "%s") {
                            return dt.format("%Y-%m-%d %H:%M:%S UTC").to_string();
                        }
                        break;
                    }
                }
            }
        }
    }
    String::from("Unable to fetch NTP time.")
}

#[get("/diagnostics")]
async fn diagnostics(_token: AdminToken, ip_header: IpHeader, conn: DbConn) -> ApiResult<Html<String>> {
    use chrono::prelude::*;
    use std::net::ToSocketAddrs;

    // Execute some environment checks
    let running_within_container = is_running_in_container();
    let has_http_access = has_http_access().await;
    let uses_proxy = env::var_os("HTTP_PROXY").is_some()
        || env::var_os("http_proxy").is_some()
        || env::var_os("HTTPS_PROXY").is_some()
        || env::var_os("https_proxy").is_some();

    // Check if we are able to resolve DNS entries
    let dns_resolved = match ("github.com", 0).to_socket_addrs().map(|mut i| i.next()) {
        Ok(Some(a)) => a.ip().to_string(),
        _ => "Unable to resolve domain name.".to_string(),
    };

    let (latest_release, latest_commit, latest_web_build) = get_release_info(has_http_access).await;

    let ip_header_name = &ip_header.0.unwrap_or_default();

    // Get current running versions
    let web_vault_version = get_web_vault_version();

    // Check if the running version is newer than the latest stable released version
    let web_vault_pre_release = if let Ok(web_ver_match) = semver::VersionReq::parse(&format!(">{latest_web_build}")) {
        web_ver_match.matches(
            &semver::Version::parse(&web_vault_version).unwrap_or_else(|_| semver::Version::parse("2025.1.1").unwrap()),
        )
    } else {
        error!("Unable to parse latest_web_build: '{latest_web_build}'");
        false
    };

    let diagnostics_json = json!({
        "dns_resolved": dns_resolved,
        "current_release": VERSION,
        "latest_release": latest_release,
        "latest_commit": latest_commit,
        "web_vault_enabled": &CONFIG.web_vault_enabled(),
        "web_vault_version": web_vault_version,
        "latest_web_build": latest_web_build,
        "web_vault_pre_release": web_vault_pre_release,
        "running_within_container": running_within_container,
        "container_base_image": if running_within_container { container_base_image() } else { "Not applicable" },
        "has_http_access": has_http_access,
        "ip_header_exists": !ip_header_name.is_empty(),
        "ip_header_match": ip_header_name.eq(&CONFIG.ip_header()),
        "ip_header_name": ip_header_name,
        "ip_header_config": &CONFIG.ip_header(),
        "uses_proxy": uses_proxy,
        "enable_websocket": &CONFIG.enable_websocket(),
        "db_type": *DB_TYPE,
        "db_version": get_sql_server_version(&conn).await,
        "admin_url": format!("{}/diagnostics", admin_url()),
        "overrides": &CONFIG.get_overrides().join(", "),
        "host_arch": env::consts::ARCH,
        "host_os":  env::consts::OS,
        "tz_env": env::var("TZ").unwrap_or_default(),
        "server_time_local": Local::now().format("%Y-%m-%d %H:%M:%S %Z").to_string(),
        "server_time": Utc::now().format("%Y-%m-%d %H:%M:%S UTC").to_string(), // Run the server date/time check as late as possible to minimize the time difference
        "ntp_time": get_ntp_time(has_http_access).await, // Run the ntp check as late as possible to minimize the time difference
    });

    let text = AdminTemplateData::new("admin/diagnostics", diagnostics_json).render()?;
    Ok(Html(text))
}

#[get("/diagnostics/config", format = "application/json")]
fn get_diagnostics_config(_token: AdminToken) -> Json<Value> {
    let support_json = CONFIG.get_support_json();
    Json(support_json)
}

#[get("/diagnostics/http?<code>")]
fn get_diagnostics_http(code: u16, _token: AdminToken) -> EmptyResult {
    err_code!(format!("Testing error {code} response"), code);
}

#[post("/config", format = "application/json", data = "<data>")]
async fn post_config(data: Json<ConfigBuilder>, _token: AdminToken) -> EmptyResult {
    let data: ConfigBuilder = data.into_inner();
    if let Err(e) = CONFIG.update_config(data, true).await {
        err!(format!("Unable to save config: {e:?}"))
    }
    Ok(())
}

#[post("/config/delete", format = "application/json")]
async fn delete_config(_token: AdminToken) -> EmptyResult {
    if let Err(e) = CONFIG.delete_user_config().await {
        err!(format!("Unable to delete config: {e:?}"))
    }
    Ok(())
}

#[post("/config/backup_db", format = "application/json")]
fn backup_db(_token: AdminToken) -> ApiResult<String> {
    if *CAN_BACKUP {
        match backup_sqlite() {
            Ok(f) => Ok(format!("Backup to '{f}' was successful")),
            Err(e) => err!(format!("Backup was unsuccessful {e}")),
        }
    } else {
        err!("Can't back up current DB (Only SQLite supports this feature)");
    }
}

pub struct AdminToken {
    ip: ClientIp,
}

#[rocket::async_trait]
impl<'r> FromRequest<'r> for AdminToken {
    type Error = &'static str;

    async fn from_request(request: &'r Request<'_>) -> Outcome<Self, Self::Error> {
        let ip = match ClientIp::from_request(request).await {
            Outcome::Success(ip) => ip,
            _ => err_handler!("Error getting Client IP"),
        };

        if !CONFIG.disable_admin_token() {
            let cookies = request.cookies();

            let access_token = match cookies.get(COOKIE_NAME) {
                Some(cookie) => cookie.value(),
                None => {
                    let requested_page =
                        request.segments::<std::path::PathBuf>(0..).unwrap_or_default().display().to_string();
                    // When the requested page is empty, it is `/admin`, in that case, Forward, so it will render the login page
                    // Else, return a 401 failure, which will be caught
                    if requested_page.is_empty() {
                        return Outcome::Forward(Status::Unauthorized);
                    } else {
                        return Outcome::Error((Status::Unauthorized, "Unauthorized"));
                    }
                }
            };

            if decode_admin(access_token).is_err() {
                // Remove admin cookie
                cookies.remove(Cookie::build(COOKIE_NAME).path(admin_path()));
                error!("Invalid or expired admin JWT. IP: {}.", &ip.ip);
                return Outcome::Error((Status::Unauthorized, "Session expired"));
            }
        }

        Outcome::Success(Self {
            ip,
        })
    }
}<|MERGE_RESOLUTION|>--- conflicted
+++ resolved
@@ -1,17 +1,9 @@
-<<<<<<< HEAD
 use data_encoding::BASE64URL_NOPAD;
-use once_cell::sync::Lazy;
-use reqwest::Method;
-use serde::de::DeserializeOwned;
-use serde_json::Value;
 use std::collections::HashMap;
-use std::env;
+use std::{env, sync::LazyLock};
 use std::sync::RwLock;
 use std::time::{SystemTime, UNIX_EPOCH};
 use url::Url;
-=======
-use std::{env, sync::LazyLock};
->>>>>>> 9017ca26
 
 use reqwest::Method;
 use rocket::{
@@ -114,7 +106,8 @@
 static CAN_BACKUP: LazyLock<bool> = LazyLock::new(|| false);
 
 // OAuth2 state storage for CSRF protection (state -> expiration timestamp)
-static OAUTH2_STATES: Lazy<RwLock<HashMap<String, u64>>> = Lazy::new(|| RwLock::new(HashMap::new()));
+static OAUTH2_STATES: LazyLock<RwLock<HashMap<String, u64>>> = 
+    LazyLock::new(|| RwLock::new(HashMap::new()));
 
 #[get("/")]
 fn admin_disabled() -> &'static str {
