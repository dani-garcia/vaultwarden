use std::collections::HashSet;

use crate::db::DbPool;
use chrono::Utc;
use rocket::serde::json::Json;
use serde_json::Value;

use crate::{
    api::{
        core::{accept_org_invite, log_user_event, two_factor::email},
        master_password_policy, register_push_device, unregister_push_device, AnonymousNotify, ApiResult, EmptyResult,
        JsonResult, Notify, PasswordOrOtpData, UpdateType,
    },
    auth::{decode_delete, decode_invite, decode_verify_email, ClientHeaders, Headers},
    crypto,
    db::{models::*, DbConn},
    mail,
    util::{format_date, NumberOrString},
    CONFIG,
};

use rocket::{
    http::Status,
    request::{FromRequest, Outcome, Request},
};

pub fn routes() -> Vec<rocket::Route> {
    routes![
        register,
        profile,
        put_profile,
        post_profile,
        put_avatar,
        get_public_keys,
        post_keys,
        post_password,
        post_set_password,
        post_kdf,
        post_rotatekey,
        post_sstamp,
        post_email_token,
        post_email,
        post_verify_email,
        post_verify_email_token,
        post_delete_recover,
        post_delete_recover_token,
        post_delete_account,
        delete_account,
        revision_date,
        password_hint,
        prelogin,
        verify_password,
        api_key,
        rotate_api_key,
        get_known_device,
        get_all_devices,
        get_device,
        post_device_token,
        put_device_token,
        put_clear_device_token,
        post_clear_device_token,
        post_auth_request,
        get_auth_request,
        put_auth_request,
        get_auth_request_response,
        get_auth_requests,
    ]
}

#[derive(Debug, Deserialize)]
#[serde(rename_all = "camelCase")]
pub struct RegisterData {
    email: String,

    kdf: Option<i32>,
    kdf_iterations: Option<i32>,
    kdf_memory: Option<i32>,
    kdf_parallelism: Option<i32>,

    #[serde(alias = "userSymmetricKey")]
    key: String,
    #[serde(alias = "userAsymmetricKeys")]
    keys: Option<KeysData>,

    master_password_hash: String,
    master_password_hint: Option<String>,

    name: Option<String>,

    #[allow(dead_code)]
    organization_user_id: Option<MembershipId>,

    // Used only from the register/finish endpoint
    email_verification_token: Option<String>,
    accept_emergency_access_id: Option<EmergencyAccessId>,
    accept_emergency_access_invite_token: Option<String>,
    #[serde(alias = "token")]
    org_invite_token: Option<String>,
}

#[derive(Debug, Deserialize)]
#[serde(rename_all = "camelCase")]
pub struct SetPasswordData {
    kdf: Option<i32>,
    kdf_iterations: Option<i32>,
    kdf_memory: Option<i32>,
    kdf_parallelism: Option<i32>,
    key: String,
    keys: Option<KeysData>,
    master_password_hash: String,
    master_password_hint: Option<String>,
    org_identifier: Option<String>,
}

#[derive(Debug, Deserialize)]
#[serde(rename_all = "camelCase")]
struct KeysData {
    encrypted_private_key: String,
    public_key: String,
}

/// Trims whitespace from password hints, and converts blank password hints to `None`.
fn clean_password_hint(password_hint: &Option<String>) -> Option<String> {
    match password_hint {
        None => None,
        Some(h) => match h.trim() {
            "" => None,
            ht => Some(ht.to_string()),
        },
    }
}

fn enforce_password_hint_setting(password_hint: &Option<String>) -> EmptyResult {
    if password_hint.is_some() && !CONFIG.password_hints_allowed() {
        err!("Password hints have been disabled by the administrator. Remove the hint and try again.");
    }
    Ok(())
}
async fn is_email_2fa_required(member_id: Option<MembershipId>, conn: &mut DbConn) -> bool {
    if !CONFIG._enable_email_2fa() {
        return false;
    }
    if CONFIG.email_2fa_enforce_on_verified_invite() {
        return true;
    }
    if member_id.is_some() {
        return OrgPolicy::is_enabled_for_member(&member_id.unwrap(), OrgPolicyType::TwoFactorAuthentication, conn)
            .await;
    }
    false
}

#[post("/accounts/register", data = "<data>")]
async fn register(data: Json<RegisterData>, conn: DbConn) -> JsonResult {
    _register(data, false, conn).await
}

pub async fn _register(data: Json<RegisterData>, email_verification: bool, mut conn: DbConn) -> JsonResult {
    let mut data: RegisterData = data.into_inner();
    let email = data.email.to_lowercase();

    let mut email_verified = false;

    let mut pending_emergency_access = None;

    // First, validate the provided verification tokens
    if email_verification {
        match (
            &data.email_verification_token,
            &data.accept_emergency_access_id,
            &data.accept_emergency_access_invite_token,
            &data.organization_user_id,
            &data.org_invite_token,
        ) {
            // Normal user registration, when email verification is required
            (Some(email_verification_token), None, None, None, None) => {
                let claims = crate::auth::decode_register_verify(email_verification_token)?;
                if claims.sub != data.email {
                    err!("Email verification token does not match email");
                }

                // During this call we don't get the name, so extract it from the claims
                if claims.name.is_some() {
                    data.name = claims.name;
                }
                email_verified = claims.verified;
            }
            // Emergency access registration
            (None, Some(accept_emergency_access_id), Some(accept_emergency_access_invite_token), None, None) => {
                if !CONFIG.emergency_access_allowed() {
                    err!("Emergency access is not enabled.")
                }

                let claims = crate::auth::decode_emergency_access_invite(accept_emergency_access_invite_token)?;

                if claims.email != data.email {
                    err!("Claim email does not match email")
                }
                if &claims.emer_id != accept_emergency_access_id {
                    err!("Claim emer_id does not match accept_emergency_access_id")
                }

                pending_emergency_access = Some((accept_emergency_access_id, claims));
                email_verified = true;
            }
            // Org invite
            (None, None, None, Some(organization_user_id), Some(org_invite_token)) => {
                let claims = decode_invite(org_invite_token)?;

                if claims.email != data.email {
                    err!("Claim email does not match email")
                }

                if &claims.member_id != organization_user_id {
                    err!("Claim org_user_id does not match organization_user_id")
                }

                email_verified = true;
            }

            _ => {
                err!("Registration is missing required parameters")
            }
        }
    }

    // Check if the length of the username exceeds 50 characters (Same is Upstream Bitwarden)
    // This also prevents issues with very long usernames causing to large JWT's. See #2419
    if let Some(ref name) = data.name {
        if name.len() > 50 {
            err!("The field Name must be a string with a maximum length of 50.");
        }
    }

    // Check against the password hint setting here so if it fails, the user
    // can retry without losing their invitation below.
    let password_hint = clean_password_hint(&data.master_password_hint);
    enforce_password_hint_setting(&password_hint)?;

    let mut user = match User::find_by_mail(&email, &mut conn).await {
        Some(user) => {
            if !user.password_hash.is_empty() {
                err!("Registration not allowed or user already exists")
            }

            if let Some(token) = data.org_invite_token {
                let claims = decode_invite(&token)?;
                if claims.email == email {
                    // Verify the email address when signing up via a valid invite token
                    email_verified = true;
                    user
                } else {
                    err!("Registration email does not match invite email")
                }
            } else if Invitation::take(&email, &mut conn).await {
                Membership::accept_user_invitations(&user.uuid, &mut conn).await?;
                user
            } else if CONFIG.is_signup_allowed(&email)
                || (CONFIG.emergency_access_allowed()
                    && EmergencyAccess::find_invited_by_grantee_email(&email, &mut conn).await.is_some())
            {
                user
            } else {
                err!("Registration not allowed or user already exists")
            }
        }
        None => {
            // Order is important here; the invitation check must come first
            // because the vaultwarden admin can invite anyone, regardless
            // of other signup restrictions.
<<<<<<< HEAD
            if Invitation::take(&email, &mut conn).await || CONFIG.is_signup_allowed(&email) {
                User::new(email.clone(), None)
=======
            if Invitation::take(&email, &mut conn).await
                || CONFIG.is_signup_allowed(&email)
                || pending_emergency_access.is_some()
            {
                User::new(email.clone())
>>>>>>> 2a186652
            } else {
                err!("Registration not allowed or user already exists")
            }
        }
    };

    // Make sure we don't leave a lingering invitation.
    Invitation::take(&email, &mut conn).await;

    if let Some(client_kdf_type) = data.kdf {
        user.client_kdf_type = client_kdf_type;
    }

    if let Some(client_kdf_iter) = data.kdf_iterations {
        user.client_kdf_iter = client_kdf_iter;
    }

    user.client_kdf_memory = data.kdf_memory;
    user.client_kdf_parallelism = data.kdf_parallelism;

    user.set_password(&data.master_password_hash, Some(data.key), true, None);
    user.password_hint = password_hint;

    // Add extra fields if present
    if let Some(name) = data.name {
        user.name = name;
    }

    if let Some(keys) = data.keys {
        user.private_key = Some(keys.encrypted_private_key);
        user.public_key = Some(keys.public_key);
    }

    if email_verified {
        user.verified_at = Some(Utc::now().naive_utc());
    }

    if CONFIG.mail_enabled() {
        if CONFIG.signups_verify() && !email_verified {
            if let Err(e) = mail::send_welcome_must_verify(&user.email, &user.uuid).await {
                error!("Error sending welcome email: {:#?}", e);
            }
            user.last_verifying_at = Some(user.created_at);
        } else if let Err(e) = mail::send_welcome(&user.email).await {
            error!("Error sending welcome email: {:#?}", e);
        }

        if email_verified && is_email_2fa_required(data.organization_user_id, &mut conn).await {
            email::activate_email_2fa(&user, &mut conn).await.ok();
        }
    }

    user.save(&mut conn).await?;

    // accept any open emergency access invitations
    if !CONFIG.mail_enabled() && CONFIG.emergency_access_allowed() {
        for mut emergency_invite in EmergencyAccess::find_all_invited_by_grantee_email(&user.email, &mut conn).await {
            emergency_invite.accept_invite(&user.uuid, &user.email, &mut conn).await.ok();
        }
    }

    Ok(Json(json!({
      "object": "register",
      "captchaBypassToken": "",
    })))
}

#[post("/accounts/set-password", data = "<data>")]
async fn post_set_password(data: Json<SetPasswordData>, headers: Headers, mut conn: DbConn) -> JsonResult {
    let data: SetPasswordData = data.into_inner();
    let mut user = headers.user;

    if user.private_key.is_some() {
        err!("Account already intialized cannot set password")
    }

    // Check against the password hint setting here so if it fails, the user
    // can retry without losing their invitation below.
    let password_hint = clean_password_hint(&data.master_password_hint);
    enforce_password_hint_setting(&password_hint)?;

    if let Some(client_kdf_iter) = data.kdf_iterations {
        user.client_kdf_iter = client_kdf_iter;
    }

    if let Some(client_kdf_type) = data.kdf {
        user.client_kdf_type = client_kdf_type;
    }

    user.client_kdf_memory = data.kdf_memory;
    user.client_kdf_parallelism = data.kdf_parallelism;

    user.set_password(
        &data.master_password_hash,
        Some(data.key),
        false,
        Some(vec![String::from("revision_date")]), // We need to allow revision-date to use the old security_timestamp
    );
    user.password_hint = password_hint;

    if let Some(keys) = data.keys {
        user.private_key = Some(keys.encrypted_private_key);
        user.public_key = Some(keys.public_key);
    }

    if let Some(identifier) = data.org_identifier {
        if identifier != crate::sso::FAKE_IDENTIFIER {
            let org = match Organization::find_by_name(&identifier, &mut conn).await {
                None => err!("Failed to retrieve the associated organization"),
                Some(org) => org,
            };

            let membership = match Membership::find_by_user_and_org(&user.uuid, &org.uuid, &mut conn).await {
                None => err!("Failed to retrieve the invitation"),
                Some(org) => org,
            };

            accept_org_invite(&user, membership, None, &mut conn).await?;
        }
    }

    if CONFIG.mail_enabled() {
        mail::send_welcome(&user.email.to_lowercase()).await?;
    } else {
        Membership::accept_user_invitations(&user.uuid, &mut conn).await?;
    }

    log_user_event(EventType::UserChangedPassword as i32, &user.uuid, headers.device.atype, &headers.ip.ip, &mut conn)
        .await;

    user.save(&mut conn).await?;

    Ok(Json(json!({
      "Object": "set-password",
      "CaptchaBypassToken": "",
    })))
}

#[get("/accounts/profile")]
async fn profile(headers: Headers, mut conn: DbConn) -> Json<Value> {
    Json(headers.user.to_json(&mut conn).await)
}

#[derive(Debug, Deserialize)]
#[serde(rename_all = "camelCase")]
struct ProfileData {
    // culture: String, // Ignored, always use en-US
    // masterPasswordHint: Option<String>, // Ignored, has been moved to ChangePassData
    name: String,
}

#[put("/accounts/profile", data = "<data>")]
async fn put_profile(data: Json<ProfileData>, headers: Headers, conn: DbConn) -> JsonResult {
    post_profile(data, headers, conn).await
}

#[post("/accounts/profile", data = "<data>")]
async fn post_profile(data: Json<ProfileData>, headers: Headers, mut conn: DbConn) -> JsonResult {
    let data: ProfileData = data.into_inner();

    // Check if the length of the username exceeds 50 characters (Same is Upstream Bitwarden)
    // This also prevents issues with very long usernames causing to large JWT's. See #2419
    if data.name.len() > 50 {
        err!("The field Name must be a string with a maximum length of 50.");
    }

    let mut user = headers.user;
    user.name = data.name;

    user.save(&mut conn).await?;
    Ok(Json(user.to_json(&mut conn).await))
}

#[derive(Deserialize)]
#[serde(rename_all = "camelCase")]
struct AvatarData {
    avatar_color: Option<String>,
}

#[put("/accounts/avatar", data = "<data>")]
async fn put_avatar(data: Json<AvatarData>, headers: Headers, mut conn: DbConn) -> JsonResult {
    let data: AvatarData = data.into_inner();

    // It looks like it only supports the 6 hex color format.
    // If you try to add the short value it will not show that color.
    // Check and force 7 chars, including the #.
    if let Some(color) = &data.avatar_color {
        if color.len() != 7 {
            err!("The field AvatarColor must be a HTML/Hex color code with a length of 7 characters")
        }
    }

    let mut user = headers.user;
    user.avatar_color = data.avatar_color;

    user.save(&mut conn).await?;
    Ok(Json(user.to_json(&mut conn).await))
}

#[get("/users/<user_id>/public-key")]
async fn get_public_keys(user_id: UserId, _headers: Headers, mut conn: DbConn) -> JsonResult {
    let user = match User::find_by_uuid(&user_id, &mut conn).await {
        Some(user) if user.public_key.is_some() => user,
        Some(_) => err_code!("User has no public_key", Status::NotFound.code),
        None => err_code!("User doesn't exist", Status::NotFound.code),
    };

    Ok(Json(json!({
        "userId": user.uuid,
        "publicKey": user.public_key,
        "object":"userKey"
    })))
}

#[post("/accounts/keys", data = "<data>")]
async fn post_keys(data: Json<KeysData>, headers: Headers, mut conn: DbConn) -> JsonResult {
    let data: KeysData = data.into_inner();

    let mut user = headers.user;

    user.private_key = Some(data.encrypted_private_key);
    user.public_key = Some(data.public_key);

    user.save(&mut conn).await?;

    Ok(Json(json!({
        "privateKey": user.private_key,
        "publicKey": user.public_key,
        "object":"keys"
    })))
}

#[derive(Deserialize)]
#[serde(rename_all = "camelCase")]
struct ChangePassData {
    master_password_hash: String,
    new_master_password_hash: String,
    master_password_hint: Option<String>,
    key: String,
}

#[post("/accounts/password", data = "<data>")]
async fn post_password(data: Json<ChangePassData>, headers: Headers, mut conn: DbConn, nt: Notify<'_>) -> EmptyResult {
    let data: ChangePassData = data.into_inner();
    let mut user = headers.user;

    if !user.check_valid_password(&data.master_password_hash) {
        err!("Invalid password")
    }

    user.password_hint = clean_password_hint(&data.master_password_hint);
    enforce_password_hint_setting(&user.password_hint)?;

    log_user_event(EventType::UserChangedPassword as i32, &user.uuid, headers.device.atype, &headers.ip.ip, &mut conn)
        .await;

    user.set_password(
        &data.new_master_password_hash,
        Some(data.key),
        true,
        Some(vec![
            String::from("post_rotatekey"),
            String::from("get_contacts"),
            String::from("get_public_keys"),
            String::from("get_api_webauthn"),
        ]),
    );

    let save_result = user.save(&mut conn).await;

    // Prevent logging out the client where the user requested this endpoint from.
    // If you do logout the user it will causes issues at the client side.
    // Adding the device uuid will prevent this.
    nt.send_logout(&user, Some(headers.device.uuid.clone())).await;

    save_result
}

#[derive(Deserialize)]
#[serde(rename_all = "camelCase")]
struct ChangeKdfData {
    kdf: i32,
    kdf_iterations: i32,
    kdf_memory: Option<i32>,
    kdf_parallelism: Option<i32>,

    master_password_hash: String,
    new_master_password_hash: String,
    key: String,
}

#[post("/accounts/kdf", data = "<data>")]
async fn post_kdf(data: Json<ChangeKdfData>, headers: Headers, mut conn: DbConn, nt: Notify<'_>) -> EmptyResult {
    let data: ChangeKdfData = data.into_inner();
    let mut user = headers.user;

    if !user.check_valid_password(&data.master_password_hash) {
        err!("Invalid password")
    }

    if data.kdf == UserKdfType::Pbkdf2 as i32 && data.kdf_iterations < 100_000 {
        err!("PBKDF2 KDF iterations must be at least 100000.")
    }

    if data.kdf == UserKdfType::Argon2id as i32 {
        if data.kdf_iterations < 1 {
            err!("Argon2 KDF iterations must be at least 1.")
        }
        if let Some(m) = data.kdf_memory {
            if !(15..=1024).contains(&m) {
                err!("Argon2 memory must be between 15 MB and 1024 MB.")
            }
            user.client_kdf_memory = data.kdf_memory;
        } else {
            err!("Argon2 memory parameter is required.")
        }
        if let Some(p) = data.kdf_parallelism {
            if !(1..=16).contains(&p) {
                err!("Argon2 parallelism must be between 1 and 16.")
            }
            user.client_kdf_parallelism = data.kdf_parallelism;
        } else {
            err!("Argon2 parallelism parameter is required.")
        }
    } else {
        user.client_kdf_memory = None;
        user.client_kdf_parallelism = None;
    }
    user.client_kdf_iter = data.kdf_iterations;
    user.client_kdf_type = data.kdf;
    user.set_password(&data.new_master_password_hash, Some(data.key), true, None);
    let save_result = user.save(&mut conn).await;

    nt.send_logout(&user, Some(headers.device.uuid.clone())).await;

    save_result
}

#[derive(Deserialize)]
#[serde(rename_all = "camelCase")]
struct UpdateFolderData {
    // There is a bug in 2024.3.x which adds a `null` item.
    // To bypass this we allow a Option here, but skip it during the updates
    // See: https://github.com/bitwarden/clients/issues/8453
    id: Option<FolderId>,
    name: String,
}

#[derive(Deserialize)]
#[serde(rename_all = "camelCase")]
struct UpdateEmergencyAccessData {
    id: EmergencyAccessId,
    key_encrypted: String,
}

#[derive(Deserialize)]
#[serde(rename_all = "camelCase")]
struct UpdateResetPasswordData {
    organization_id: OrganizationId,
    reset_password_key: String,
}

use super::ciphers::CipherData;
use super::sends::{update_send_from_data, SendData};

#[derive(Deserialize)]
#[serde(rename_all = "camelCase")]
struct KeyData {
    ciphers: Vec<CipherData>,
    folders: Vec<UpdateFolderData>,
    sends: Vec<SendData>,
    emergency_access_keys: Vec<UpdateEmergencyAccessData>,
    reset_password_keys: Vec<UpdateResetPasswordData>,
    key: String,
    master_password_hash: String,
    private_key: String,
}

fn validate_keydata(
    data: &KeyData,
    existing_ciphers: &[Cipher],
    existing_folders: &[Folder],
    existing_emergency_access: &[EmergencyAccess],
    existing_memberships: &[Membership],
    existing_sends: &[Send],
) -> EmptyResult {
    // Check that we're correctly rotating all the user's ciphers
    let existing_cipher_ids = existing_ciphers.iter().map(|c| &c.uuid).collect::<HashSet<&CipherId>>();
    let provided_cipher_ids = data
        .ciphers
        .iter()
        .filter(|c| c.organization_id.is_none())
        .filter_map(|c| c.id.as_ref())
        .collect::<HashSet<&CipherId>>();
    if !provided_cipher_ids.is_superset(&existing_cipher_ids) {
        err!("All existing ciphers must be included in the rotation")
    }

    // Check that we're correctly rotating all the user's folders
    let existing_folder_ids = existing_folders.iter().map(|f| &f.uuid).collect::<HashSet<&FolderId>>();
    let provided_folder_ids = data.folders.iter().filter_map(|f| f.id.as_ref()).collect::<HashSet<&FolderId>>();
    if !provided_folder_ids.is_superset(&existing_folder_ids) {
        err!("All existing folders must be included in the rotation")
    }

    // Check that we're correctly rotating all the user's emergency access keys
    let existing_emergency_access_ids =
        existing_emergency_access.iter().map(|ea| &ea.uuid).collect::<HashSet<&EmergencyAccessId>>();
    let provided_emergency_access_ids =
        data.emergency_access_keys.iter().map(|ea| &ea.id).collect::<HashSet<&EmergencyAccessId>>();
    if !provided_emergency_access_ids.is_superset(&existing_emergency_access_ids) {
        err!("All existing emergency access keys must be included in the rotation")
    }

    // Check that we're correctly rotating all the user's reset password keys
    let existing_reset_password_ids =
        existing_memberships.iter().map(|m| &m.org_uuid).collect::<HashSet<&OrganizationId>>();
    let provided_reset_password_ids =
        data.reset_password_keys.iter().map(|rp| &rp.organization_id).collect::<HashSet<&OrganizationId>>();
    if !provided_reset_password_ids.is_superset(&existing_reset_password_ids) {
        err!("All existing reset password keys must be included in the rotation")
    }

    // Check that we're correctly rotating all the user's sends
    let existing_send_ids = existing_sends.iter().map(|s| &s.uuid).collect::<HashSet<&SendId>>();
    let provided_send_ids = data.sends.iter().filter_map(|s| s.id.as_ref()).collect::<HashSet<&SendId>>();
    if !provided_send_ids.is_superset(&existing_send_ids) {
        err!("All existing sends must be included in the rotation")
    }

    Ok(())
}

#[post("/accounts/key", data = "<data>")]
async fn post_rotatekey(data: Json<KeyData>, headers: Headers, mut conn: DbConn, nt: Notify<'_>) -> EmptyResult {
    // TODO: See if we can wrap everything within a SQL Transaction. If something fails it should revert everything.
    let data: KeyData = data.into_inner();

    if !headers.user.check_valid_password(&data.master_password_hash) {
        err!("Invalid password")
    }

    // Validate the import before continuing
    // Bitwarden does not process the import if there is one item invalid.
    // Since we check for the size of the encrypted note length, we need to do that here to pre-validate it.
    // TODO: See if we can optimize the whole cipher adding/importing and prevent duplicate code and checks.
    Cipher::validate_cipher_data(&data.ciphers)?;

    let user_id = &headers.user.uuid;

    // TODO: Ideally we'd do everything after this point in a single transaction.

    let mut existing_ciphers = Cipher::find_owned_by_user(user_id, &mut conn).await;
    let mut existing_folders = Folder::find_by_user(user_id, &mut conn).await;
    let mut existing_emergency_access = EmergencyAccess::find_all_by_grantor_uuid(user_id, &mut conn).await;
    let mut existing_memberships = Membership::find_by_user(user_id, &mut conn).await;
    // We only rotate the reset password key if it is set.
    existing_memberships.retain(|m| m.reset_password_key.is_some());
    let mut existing_sends = Send::find_by_user(user_id, &mut conn).await;

    validate_keydata(
        &data,
        &existing_ciphers,
        &existing_folders,
        &existing_emergency_access,
        &existing_memberships,
        &existing_sends,
    )?;

    // Update folder data
    for folder_data in data.folders {
        // Skip `null` folder id entries.
        // See: https://github.com/bitwarden/clients/issues/8453
        if let Some(folder_id) = folder_data.id {
            let Some(saved_folder) = existing_folders.iter_mut().find(|f| f.uuid == folder_id) else {
                err!("Folder doesn't exist")
            };

            saved_folder.name = folder_data.name;
            saved_folder.save(&mut conn).await?
        }
    }

    // Update emergency access data
    for emergency_access_data in data.emergency_access_keys {
        let Some(saved_emergency_access) =
            existing_emergency_access.iter_mut().find(|ea| ea.uuid == emergency_access_data.id)
        else {
            err!("Emergency access doesn't exist or is not owned by the user")
        };

        saved_emergency_access.key_encrypted = Some(emergency_access_data.key_encrypted);
        saved_emergency_access.save(&mut conn).await?
    }

    // Update reset password data
    for reset_password_data in data.reset_password_keys {
        let Some(membership) =
            existing_memberships.iter_mut().find(|m| m.org_uuid == reset_password_data.organization_id)
        else {
            err!("Reset password doesn't exist")
        };

        membership.reset_password_key = Some(reset_password_data.reset_password_key);
        membership.save(&mut conn).await?
    }

    // Update send data
    for send_data in data.sends {
        let Some(send) = existing_sends.iter_mut().find(|s| &s.uuid == send_data.id.as_ref().unwrap()) else {
            err!("Send doesn't exist")
        };

        update_send_from_data(send, send_data, &headers, &mut conn, &nt, UpdateType::None).await?;
    }

    // Update cipher data
    use super::ciphers::update_cipher_from_data;

    for cipher_data in data.ciphers {
        if cipher_data.organization_id.is_none() {
            let Some(saved_cipher) = existing_ciphers.iter_mut().find(|c| &c.uuid == cipher_data.id.as_ref().unwrap())
            else {
                err!("Cipher doesn't exist")
            };

            // Prevent triggering cipher updates via WebSockets by settings UpdateType::None
            // The user sessions are invalidated because all the ciphers were re-encrypted and thus triggering an update could cause issues.
            // We force the users to logout after the user has been saved to try and prevent these issues.
            update_cipher_from_data(saved_cipher, cipher_data, &headers, None, &mut conn, &nt, UpdateType::None).await?
        }
    }

    // Update user data
    let mut user = headers.user;

    user.akey = data.key;
    user.private_key = Some(data.private_key);
    user.reset_security_stamp();

    let save_result = user.save(&mut conn).await;

    // Prevent logging out the client where the user requested this endpoint from.
    // If you do logout the user it will causes issues at the client side.
    // Adding the device uuid will prevent this.
    nt.send_logout(&user, Some(headers.device.uuid.clone())).await;

    save_result
}

#[post("/accounts/security-stamp", data = "<data>")]
async fn post_sstamp(data: Json<PasswordOrOtpData>, headers: Headers, mut conn: DbConn, nt: Notify<'_>) -> EmptyResult {
    let data: PasswordOrOtpData = data.into_inner();
    let mut user = headers.user;

    data.validate(&user, true, &mut conn).await?;

    Device::delete_all_by_user(&user.uuid, &mut conn).await?;
    user.reset_security_stamp();
    let save_result = user.save(&mut conn).await;

    nt.send_logout(&user, None).await;

    save_result
}

#[derive(Deserialize)]
#[serde(rename_all = "camelCase")]
struct EmailTokenData {
    master_password_hash: String,
    new_email: String,
}

#[post("/accounts/email-token", data = "<data>")]
async fn post_email_token(data: Json<EmailTokenData>, headers: Headers, mut conn: DbConn) -> EmptyResult {
    if !CONFIG.email_change_allowed() {
        err!("Email change is not allowed.");
    }

    let data: EmailTokenData = data.into_inner();
    let mut user = headers.user;

    if !user.check_valid_password(&data.master_password_hash) {
        err!("Invalid password")
    }

    if User::find_by_mail(&data.new_email, &mut conn).await.is_some() {
        err!("Email already in use");
    }

    if !CONFIG.is_email_domain_allowed(&data.new_email) {
        err!("Email domain not allowed");
    }

    let token = crypto::generate_email_token(6);

    if CONFIG.mail_enabled() {
        if let Err(e) = mail::send_change_email(&data.new_email, &token).await {
            error!("Error sending change-email email: {:#?}", e);
        }
    } else {
        debug!("Email change request for user ({}) to email ({}) with token ({})", user.uuid, data.new_email, token);
    }

    user.email_new = Some(data.new_email);
    user.email_new_token = Some(token);
    user.save(&mut conn).await
}

#[derive(Deserialize)]
#[serde(rename_all = "camelCase")]
struct ChangeEmailData {
    master_password_hash: String,
    new_email: String,

    key: String,
    new_master_password_hash: String,
    token: NumberOrString,
}

#[post("/accounts/email", data = "<data>")]
async fn post_email(data: Json<ChangeEmailData>, headers: Headers, mut conn: DbConn, nt: Notify<'_>) -> EmptyResult {
    if !CONFIG.email_change_allowed() {
        err!("Email change is not allowed.");
    }

    let data: ChangeEmailData = data.into_inner();
    let mut user = headers.user;

    if !user.check_valid_password(&data.master_password_hash) {
        err!("Invalid password")
    }

    if User::find_by_mail(&data.new_email, &mut conn).await.is_some() {
        err!("Email already in use");
    }

    match user.email_new {
        Some(ref val) => {
            if val != &data.new_email {
                err!("Email change mismatch");
            }
        }
        None => err!("No email change pending"),
    }

    if CONFIG.mail_enabled() {
        // Only check the token if we sent out an email...
        match user.email_new_token {
            Some(ref val) => {
                if *val != data.token.into_string() {
                    err!("Token mismatch");
                }
            }
            None => err!("No email change pending"),
        }
        user.verified_at = Some(Utc::now().naive_utc());
    } else {
        user.verified_at = None;
    }

    user.email = data.new_email;
    user.email_new = None;
    user.email_new_token = None;

    user.set_password(&data.new_master_password_hash, Some(data.key), true, None);

    let save_result = user.save(&mut conn).await;

    nt.send_logout(&user, None).await;

    save_result
}

#[post("/accounts/verify-email")]
async fn post_verify_email(headers: Headers) -> EmptyResult {
    let user = headers.user;

    if !CONFIG.mail_enabled() {
        err!("Cannot verify email address");
    }

    if let Err(e) = mail::send_verify_email(&user.email, &user.uuid).await {
        error!("Error sending verify_email email: {:#?}", e);
    }

    Ok(())
}

#[derive(Deserialize)]
#[serde(rename_all = "camelCase")]
struct VerifyEmailTokenData {
    user_id: UserId,
    token: String,
}

#[post("/accounts/verify-email-token", data = "<data>")]
async fn post_verify_email_token(data: Json<VerifyEmailTokenData>, mut conn: DbConn) -> EmptyResult {
    let data: VerifyEmailTokenData = data.into_inner();

    let Some(mut user) = User::find_by_uuid(&data.user_id, &mut conn).await else {
        err!("User doesn't exist")
    };

    let Ok(claims) = decode_verify_email(&data.token) else {
        err!("Invalid claim")
    };
    if claims.sub != *user.uuid {
        err!("Invalid claim");
    }
    user.verified_at = Some(Utc::now().naive_utc());
    user.last_verifying_at = None;
    user.login_verify_count = 0;
    if let Err(e) = user.save(&mut conn).await {
        error!("Error saving email verification: {:#?}", e);
    }

    Ok(())
}

#[derive(Deserialize)]
#[serde(rename_all = "camelCase")]
struct DeleteRecoverData {
    email: String,
}

#[post("/accounts/delete-recover", data = "<data>")]
async fn post_delete_recover(data: Json<DeleteRecoverData>, mut conn: DbConn) -> EmptyResult {
    let data: DeleteRecoverData = data.into_inner();

    if CONFIG.mail_enabled() {
        if let Some(user) = User::find_by_mail(&data.email, &mut conn).await {
            if let Err(e) = mail::send_delete_account(&user.email, &user.uuid).await {
                error!("Error sending delete account email: {:#?}", e);
            }
        }
        Ok(())
    } else {
        // We don't support sending emails, but we shouldn't allow anybody
        // to delete accounts without at least logging in... And if the user
        // cannot remember their password then they will need to contact
        // the administrator to delete it...
        err!("Please contact the administrator to delete your account");
    }
}

#[derive(Deserialize)]
#[serde(rename_all = "camelCase")]
struct DeleteRecoverTokenData {
    user_id: UserId,
    token: String,
}

#[post("/accounts/delete-recover-token", data = "<data>")]
async fn post_delete_recover_token(data: Json<DeleteRecoverTokenData>, mut conn: DbConn) -> EmptyResult {
    let data: DeleteRecoverTokenData = data.into_inner();

    let Ok(claims) = decode_delete(&data.token) else {
        err!("Invalid claim")
    };

    let Some(user) = User::find_by_uuid(&data.user_id, &mut conn).await else {
        err!("User doesn't exist")
    };

    if claims.sub != *user.uuid {
        err!("Invalid claim");
    }
    user.delete(&mut conn).await
}

#[post("/accounts/delete", data = "<data>")]
async fn post_delete_account(data: Json<PasswordOrOtpData>, headers: Headers, conn: DbConn) -> EmptyResult {
    delete_account(data, headers, conn).await
}

#[delete("/accounts", data = "<data>")]
async fn delete_account(data: Json<PasswordOrOtpData>, headers: Headers, mut conn: DbConn) -> EmptyResult {
    let data: PasswordOrOtpData = data.into_inner();
    let user = headers.user;

    data.validate(&user, true, &mut conn).await?;

    user.delete(&mut conn).await
}

#[get("/accounts/revision-date")]
fn revision_date(headers: Headers) -> JsonResult {
    let revision_date = headers.user.updated_at.and_utc().timestamp_millis();
    Ok(Json(json!(revision_date)))
}

#[derive(Deserialize)]
#[serde(rename_all = "camelCase")]
struct PasswordHintData {
    email: String,
}

#[post("/accounts/password-hint", data = "<data>")]
async fn password_hint(data: Json<PasswordHintData>, mut conn: DbConn) -> EmptyResult {
    if !CONFIG.password_hints_allowed() || (!CONFIG.mail_enabled() && !CONFIG.show_password_hint()) {
        err!("This server is not configured to provide password hints.");
    }

    const NO_HINT: &str = "Sorry, you have no password hint...";

    let data: PasswordHintData = data.into_inner();
    let email = &data.email;

    match User::find_by_mail(email, &mut conn).await {
        None => {
            // To prevent user enumeration, act as if the user exists.
            if CONFIG.mail_enabled() {
                // There is still a timing side channel here in that the code
                // paths that send mail take noticeably longer than ones that
                // don't. Add a randomized sleep to mitigate this somewhat.
                use rand::{rngs::SmallRng, Rng, SeedableRng};
                let mut rng = SmallRng::from_os_rng();
                let delta: i32 = 100;
                let sleep_ms = (1_000 + rng.random_range(-delta..=delta)) as u64;
                tokio::time::sleep(tokio::time::Duration::from_millis(sleep_ms)).await;
                Ok(())
            } else {
                err!(NO_HINT);
            }
        }
        Some(user) => {
            let hint: Option<String> = user.password_hint;
            if CONFIG.mail_enabled() {
                mail::send_password_hint(email, hint).await?;
                Ok(())
            } else if let Some(hint) = hint {
                err!(format!("Your password hint is: {hint}"));
            } else {
                err!(NO_HINT);
            }
        }
    }
}

#[derive(Deserialize)]
#[serde(rename_all = "camelCase")]
pub struct PreloginData {
    email: String,
}

#[post("/accounts/prelogin", data = "<data>")]
async fn prelogin(data: Json<PreloginData>, conn: DbConn) -> Json<Value> {
    _prelogin(data, conn).await
}

pub async fn _prelogin(data: Json<PreloginData>, mut conn: DbConn) -> Json<Value> {
    let data: PreloginData = data.into_inner();

    let (kdf_type, kdf_iter, kdf_mem, kdf_para) = match User::find_by_mail(&data.email, &mut conn).await {
        Some(user) => (user.client_kdf_type, user.client_kdf_iter, user.client_kdf_memory, user.client_kdf_parallelism),
        None => (User::CLIENT_KDF_TYPE_DEFAULT, User::CLIENT_KDF_ITER_DEFAULT, None, None),
    };

    Json(json!({
        "kdf": kdf_type,
        "kdfIterations": kdf_iter,
        "kdfMemory": kdf_mem,
        "kdfParallelism": kdf_para,
    }))
}

// https://github.com/bitwarden/server/blob/master/src/Api/Models/Request/Accounts/SecretVerificationRequestModel.cs
#[derive(Deserialize)]
#[serde(rename_all = "camelCase")]
struct SecretVerificationRequest {
    master_password_hash: String,
}

// Change the KDF Iterations if necessary
pub async fn kdf_upgrade(user: &mut User, pwd_hash: &str, conn: &mut DbConn) -> ApiResult<()> {
    if user.password_iterations != CONFIG.password_iterations() {
        user.password_iterations = CONFIG.password_iterations();
        user.set_password(pwd_hash, None, false, None);

        if let Err(e) = user.save(conn).await {
            error!("Error updating user: {:#?}", e);
        }
    }
    Ok(())
}

// It appears that at the moment the return policy is required but ignored.
// As such the `enforceOnLogin` part is not working.
#[post("/accounts/verify-password", data = "<data>")]
async fn verify_password(data: Json<SecretVerificationRequest>, headers: Headers, mut conn: DbConn) -> JsonResult {
    let data: SecretVerificationRequest = data.into_inner();
    let mut user = headers.user;

    if !user.check_valid_password(&data.master_password_hash) {
        err!("Invalid password")
    }

    kdf_upgrade(&mut user, &data.master_password_hash, &mut conn).await?;

    Ok(Json(json!({
      "MasterPasswordPolicy": master_password_policy(&user, &conn).await,
    })))
}

async fn _api_key(data: Json<PasswordOrOtpData>, rotate: bool, headers: Headers, mut conn: DbConn) -> JsonResult {
    use crate::util::format_date;

    let data: PasswordOrOtpData = data.into_inner();
    let mut user = headers.user;

    data.validate(&user, true, &mut conn).await?;

    if rotate || user.api_key.is_none() {
        user.api_key = Some(crypto::generate_api_key());
        user.save(&mut conn).await.expect("Error saving API key");
    }

    Ok(Json(json!({
      "apiKey": user.api_key,
      "revisionDate": format_date(&user.updated_at),
      "object": "apiKey",
    })))
}

#[post("/accounts/api-key", data = "<data>")]
async fn api_key(data: Json<PasswordOrOtpData>, headers: Headers, conn: DbConn) -> JsonResult {
    _api_key(data, false, headers, conn).await
}

#[post("/accounts/rotate-api-key", data = "<data>")]
async fn rotate_api_key(data: Json<PasswordOrOtpData>, headers: Headers, conn: DbConn) -> JsonResult {
    _api_key(data, true, headers, conn).await
}

#[get("/devices/knowndevice")]
async fn get_known_device(device: KnownDevice, mut conn: DbConn) -> JsonResult {
    let mut result = false;
    if let Some(user) = User::find_by_mail(&device.email, &mut conn).await {
        result = Device::find_by_uuid_and_user(&device.uuid, &user.uuid, &mut conn).await.is_some();
    }
    Ok(Json(json!(result)))
}

struct KnownDevice {
    email: String,
    uuid: DeviceId,
}

#[rocket::async_trait]
impl<'r> FromRequest<'r> for KnownDevice {
    type Error = &'static str;

    async fn from_request(req: &'r Request<'_>) -> Outcome<Self, Self::Error> {
        let email = if let Some(email_b64) = req.headers().get_one("X-Request-Email") {
            let Ok(email_bytes) = data_encoding::BASE64URL_NOPAD.decode(email_b64.as_bytes()) else {
                return Outcome::Error((Status::BadRequest, "X-Request-Email value failed to decode as base64url"));
            };
            match String::from_utf8(email_bytes) {
                Ok(email) => email,
                Err(_) => {
                    return Outcome::Error((Status::BadRequest, "X-Request-Email value failed to decode as UTF-8"));
                }
            }
        } else {
            return Outcome::Error((Status::BadRequest, "X-Request-Email value is required"));
        };

        let uuid = if let Some(uuid) = req.headers().get_one("X-Device-Identifier") {
            uuid.to_string().into()
        } else {
            return Outcome::Error((Status::BadRequest, "X-Device-Identifier value is required"));
        };

        Outcome::Success(KnownDevice {
            email,
            uuid,
        })
    }
}

#[get("/devices")]
async fn get_all_devices(headers: Headers, mut conn: DbConn) -> JsonResult {
    let devices = Device::find_with_auth_request_by_user(&headers.user.uuid, &mut conn).await;
    let devices = devices.iter().map(|device| device.to_json()).collect::<Vec<Value>>();

    Ok(Json(json!({
        "data": devices,
        "continuationToken": null,
        "object": "list"
    })))
}

#[get("/devices/identifier/<device_id>")]
async fn get_device(device_id: DeviceId, headers: Headers, mut conn: DbConn) -> JsonResult {
    let Some(device) = Device::find_by_uuid_and_user(&device_id, &headers.user.uuid, &mut conn).await else {
        err!("No device found");
    };
    Ok(Json(device.to_json()))
}

#[derive(Deserialize)]
#[serde(rename_all = "camelCase")]
struct PushToken {
    push_token: String,
}

#[post("/devices/identifier/<device_id>/token", data = "<data>")]
async fn post_device_token(device_id: DeviceId, data: Json<PushToken>, headers: Headers, conn: DbConn) -> EmptyResult {
    put_device_token(device_id, data, headers, conn).await
}

#[put("/devices/identifier/<device_id>/token", data = "<data>")]
async fn put_device_token(
    device_id: DeviceId,
    data: Json<PushToken>,
    headers: Headers,
    mut conn: DbConn,
) -> EmptyResult {
    let data = data.into_inner();
    let token = data.push_token;

    let Some(mut device) = Device::find_by_uuid_and_user(&headers.device.uuid, &headers.user.uuid, &mut conn).await
    else {
        err!(format!("Error: device {device_id} should be present before a token can be assigned"))
    };

    // if the device already has been registered
    if device.is_registered() {
        // check if the new token is the same as the registered token
        if device.push_token.is_some() && device.push_token.unwrap() == token.clone() {
            debug!("Device {} is already registered and token is the same", device_id);
            return Ok(());
        } else {
            // Try to unregister already registered device
            unregister_push_device(device.push_uuid).await.ok();
        }
        // clear the push_uuid
        device.push_uuid = None;
    }
    device.push_token = Some(token);
    if let Err(e) = device.save(&mut conn).await {
        err!(format!("An error occurred while trying to save the device push token: {e}"));
    }

    register_push_device(&mut device, &mut conn).await?;

    Ok(())
}

#[put("/devices/identifier/<device_id>/clear-token")]
async fn put_clear_device_token(device_id: DeviceId, mut conn: DbConn) -> EmptyResult {
    // This only clears push token
    // https://github.com/bitwarden/core/blob/master/src/Api/Controllers/DevicesController.cs#L109
    // https://github.com/bitwarden/core/blob/master/src/Core/Services/Implementations/DeviceService.cs#L37
    // This is somehow not implemented in any app, added it in case it is required
    if !CONFIG.push_enabled() {
        return Ok(());
    }

    if let Some(device) = Device::find_by_uuid(&device_id, &mut conn).await {
        Device::clear_push_token_by_uuid(&device_id, &mut conn).await?;
        unregister_push_device(device.push_uuid).await?;
    }

    Ok(())
}

// On upstream server, both PUT and POST are declared. Implementing the POST method in case it would be useful somewhere
#[post("/devices/identifier/<device_id>/clear-token")]
async fn post_clear_device_token(device_id: DeviceId, conn: DbConn) -> EmptyResult {
    put_clear_device_token(device_id, conn).await
}

#[derive(Debug, Deserialize)]
#[serde(rename_all = "camelCase")]
struct AuthRequestRequest {
    access_code: String,
    device_identifier: DeviceId,
    email: String,
    public_key: String,
    // Not used for now
    // #[serde(alias = "type")]
    // _type: i32,
}

#[post("/auth-requests", data = "<data>")]
async fn post_auth_request(
    data: Json<AuthRequestRequest>,
    client_headers: ClientHeaders,
    mut conn: DbConn,
    nt: Notify<'_>,
) -> JsonResult {
    let data = data.into_inner();

    let Some(user) = User::find_by_mail(&data.email, &mut conn).await else {
        err!("AuthRequest doesn't exist", "User not found")
    };

    // Validate device uuid and type
    match Device::find_by_uuid_and_user(&data.device_identifier, &user.uuid, &mut conn).await {
        Some(device) if device.atype == client_headers.device_type => {}
        _ => err!("AuthRequest doesn't exist", "Device verification failed"),
    }

    let mut auth_request = AuthRequest::new(
        user.uuid.clone(),
        data.device_identifier.clone(),
        client_headers.device_type,
        client_headers.ip.ip.to_string(),
        data.access_code,
        data.public_key,
    );
    auth_request.save(&mut conn).await?;

    nt.send_auth_request(&user.uuid, &auth_request.uuid, &data.device_identifier, &mut conn).await;

    log_user_event(
        EventType::UserRequestedDeviceApproval as i32,
        &user.uuid,
        client_headers.device_type,
        &client_headers.ip.ip,
        &mut conn,
    )
    .await;

    Ok(Json(json!({
        "id": auth_request.uuid,
        "publicKey": auth_request.public_key,
        "requestDeviceType": DeviceType::from_i32(auth_request.device_type).to_string(),
        "requestIpAddress": auth_request.request_ip,
        "key": null,
        "masterPasswordHash": null,
        "creationDate": format_date(&auth_request.creation_date),
        "responseDate": null,
        "requestApproved": false,
        "origin": CONFIG.domain_origin(),
        "object": "auth-request"
    })))
}

#[get("/auth-requests/<auth_request_id>")]
async fn get_auth_request(auth_request_id: AuthRequestId, headers: Headers, mut conn: DbConn) -> JsonResult {
    let Some(auth_request) = AuthRequest::find_by_uuid_and_user(&auth_request_id, &headers.user.uuid, &mut conn).await
    else {
        err!("AuthRequest doesn't exist", "Record not found or user uuid does not match")
    };

    let response_date_utc = auth_request.response_date.map(|response_date| format_date(&response_date));

    Ok(Json(json!({
        "id": &auth_request_id,
        "publicKey": auth_request.public_key,
        "requestDeviceType": DeviceType::from_i32(auth_request.device_type).to_string(),
        "requestIpAddress": auth_request.request_ip,
        "key": auth_request.enc_key,
        "masterPasswordHash": auth_request.master_password_hash,
        "creationDate": format_date(&auth_request.creation_date),
        "responseDate": response_date_utc,
        "requestApproved": auth_request.approved,
        "origin": CONFIG.domain_origin(),
        "object":"auth-request"
    })))
}

#[derive(Debug, Deserialize)]
#[serde(rename_all = "camelCase")]
struct AuthResponseRequest {
    device_identifier: DeviceId,
    key: String,
    master_password_hash: Option<String>,
    request_approved: bool,
}

#[put("/auth-requests/<auth_request_id>", data = "<data>")]
async fn put_auth_request(
    auth_request_id: AuthRequestId,
    data: Json<AuthResponseRequest>,
    headers: Headers,
    mut conn: DbConn,
    ant: AnonymousNotify<'_>,
    nt: Notify<'_>,
) -> JsonResult {
    let data = data.into_inner();
    let Some(mut auth_request) =
        AuthRequest::find_by_uuid_and_user(&auth_request_id, &headers.user.uuid, &mut conn).await
    else {
        err!("AuthRequest doesn't exist", "Record not found or user uuid does not match")
    };

    if auth_request.approved.is_some() {
        err!("An authentication request with the same device already exists")
    }

    let response_date = Utc::now().naive_utc();
    let response_date_utc = format_date(&response_date);

    if data.request_approved {
        auth_request.approved = Some(data.request_approved);
        auth_request.enc_key = Some(data.key);
        auth_request.master_password_hash = data.master_password_hash;
        auth_request.response_device_id = Some(data.device_identifier.clone());
        auth_request.response_date = Some(response_date);
        auth_request.save(&mut conn).await?;

        ant.send_auth_response(&auth_request.user_uuid, &auth_request.uuid).await;
        nt.send_auth_response(&auth_request.user_uuid, &auth_request.uuid, &data.device_identifier, &mut conn).await;

        log_user_event(
            EventType::OrganizationUserApprovedAuthRequest as i32,
            &headers.user.uuid,
            headers.device.atype,
            &headers.ip.ip,
            &mut conn,
        )
        .await;
    } else {
        // If denied, there's no reason to keep the request
        auth_request.delete(&mut conn).await?;
        log_user_event(
            EventType::OrganizationUserRejectedAuthRequest as i32,
            &headers.user.uuid,
            headers.device.atype,
            &headers.ip.ip,
            &mut conn,
        )
        .await;
    }

    Ok(Json(json!({
        "id": &auth_request_id,
        "publicKey": auth_request.public_key,
        "requestDeviceType": DeviceType::from_i32(auth_request.device_type).to_string(),
        "requestIpAddress": auth_request.request_ip,
        "key": auth_request.enc_key,
        "masterPasswordHash": auth_request.master_password_hash,
        "creationDate": format_date(&auth_request.creation_date),
        "responseDate": response_date_utc,
        "requestApproved": auth_request.approved,
        "origin": CONFIG.domain_origin(),
        "object":"auth-request"
    })))
}

#[get("/auth-requests/<auth_request_id>/response?<code>")]
async fn get_auth_request_response(
    auth_request_id: AuthRequestId,
    code: &str,
    client_headers: ClientHeaders,
    mut conn: DbConn,
) -> JsonResult {
    let Some(auth_request) = AuthRequest::find_by_uuid(&auth_request_id, &mut conn).await else {
        err!("AuthRequest doesn't exist", "User not found")
    };

    if auth_request.device_type != client_headers.device_type
        || auth_request.request_ip != client_headers.ip.ip.to_string()
        || !auth_request.check_access_code(code)
    {
        err!("AuthRequest doesn't exist", "Invalid device, IP or code")
    }

    let response_date_utc = auth_request.response_date.map(|response_date| format_date(&response_date));

    Ok(Json(json!({
        "id": &auth_request_id,
        "publicKey": auth_request.public_key,
        "requestDeviceType": DeviceType::from_i32(auth_request.device_type).to_string(),
        "requestIpAddress": auth_request.request_ip,
        "key": auth_request.enc_key,
        "masterPasswordHash": auth_request.master_password_hash,
        "creationDate": format_date(&auth_request.creation_date),
        "responseDate": response_date_utc,
        "requestApproved": auth_request.approved,
        "origin": CONFIG.domain_origin(),
        "object":"auth-request"
    })))
}

#[get("/auth-requests")]
async fn get_auth_requests(headers: Headers, mut conn: DbConn) -> JsonResult {
    let auth_requests = AuthRequest::find_by_user(&headers.user.uuid, &mut conn).await;

    Ok(Json(json!({
        "data": auth_requests
            .iter()
            .filter(|request| request.approved.is_none())
            .map(|request| {
            let response_date_utc = request.response_date.map(|response_date| format_date(&response_date));

            json!({
                "id": request.uuid,
                "publicKey": request.public_key,
                "requestDeviceType": DeviceType::from_i32(request.device_type).to_string(),
                "requestIpAddress": request.request_ip,
                "key": request.enc_key,
                "masterPasswordHash": request.master_password_hash,
                "creationDate": format_date(&request.creation_date),
                "responseDate": response_date_utc,
                "requestApproved": request.approved,
                "origin": CONFIG.domain_origin(),
                "object":"auth-request"
            })
        }).collect::<Vec<Value>>(),
        "continuationToken": null,
        "object": "list"
    })))
}

pub async fn purge_auth_requests(pool: DbPool) {
    debug!("Purging auth requests");
    if let Ok(mut conn) = pool.get().await {
        AuthRequest::purge_expired_auth_requests(&mut conn).await;
    } else {
        error!("Failed to get DB connection while purging trashed ciphers")
    }
}<|MERGE_RESOLUTION|>--- conflicted
+++ resolved
@@ -268,16 +268,11 @@
             // Order is important here; the invitation check must come first
             // because the vaultwarden admin can invite anyone, regardless
             // of other signup restrictions.
-<<<<<<< HEAD
-            if Invitation::take(&email, &mut conn).await || CONFIG.is_signup_allowed(&email) {
-                User::new(email.clone(), None)
-=======
             if Invitation::take(&email, &mut conn).await
                 || CONFIG.is_signup_allowed(&email)
                 || pending_emergency_access.is_some()
             {
-                User::new(email.clone())
->>>>>>> 2a186652
+                User::new(email.clone(), None)
             } else {
                 err!("Registration not allowed or user already exists")
             }
