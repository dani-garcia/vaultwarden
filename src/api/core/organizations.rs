use num_traits::FromPrimitive;
use rocket::serde::json::Json;
use rocket::Route;
use serde_json::Value;

use crate::{
    api::{
        core::{CipherSyncData, CipherSyncType},
        ApiResult, EmptyResult, JsonResult, JsonUpcase, JsonUpcaseVec, JsonVec, Notify, NumberOrString, PasswordData,
        UpdateType,
    },
    auth::{decode_invite, AdminHeaders, Headers, ManagerHeaders, ManagerHeadersLoose, OwnerHeaders},
    db::{models::*, DbConn},
    mail,
    util::convert_json_key_lcase_first,
    CONFIG,
};

use futures::{stream, stream::StreamExt};

pub fn routes() -> Vec<Route> {
    routes![
        get_organization,
        create_organization,
        delete_organization,
        post_delete_organization,
        leave_organization,
        get_user_collections,
        get_org_collections,
        get_org_collection_detail,
        get_collection_users,
        put_collection_users,
        put_organization,
        post_organization,
        post_organization_collections,
        delete_organization_collection_user,
        post_organization_collection_delete_user,
        post_organization_collection_update,
        put_organization_collection_update,
        delete_organization_collection,
        post_organization_collection_delete,
        get_org_details,
        get_org_users,
        send_invite,
        reinvite_user,
        bulk_reinvite_user,
        confirm_invite,
        bulk_confirm_invite,
        accept_invite,
        get_user,
        edit_user,
        put_organization_user,
        delete_user,
        bulk_delete_user,
        post_delete_user,
        post_org_import,
        list_policies,
        list_policies_token,
        get_policy,
        put_policy,
        get_organization_tax,
        get_plans,
        get_plans_tax_rates,
        import,
        post_org_keys,
        bulk_public_keys,
        deactivate_organization_user,
        bulk_deactivate_organization_user,
        revoke_organization_user,
        bulk_revoke_organization_user,
        activate_organization_user,
        bulk_activate_organization_user,
        restore_organization_user,
        bulk_restore_organization_user,
<<<<<<< HEAD
        get_groups,
        post_groups,
        get_group,
        put_group,
        post_group,
        get_group_details,
        delete_group,
        post_delete_group,
        get_group_users,
        put_group_users,
        get_user_groups,
        post_user_groups,
        put_user_groups,
        delete_group_user,
        post_delete_group_user
=======
        get_org_export
>>>>>>> 6fa6eb18
    ]
}

#[derive(Deserialize)]
#[allow(non_snake_case)]
struct OrgData {
    BillingEmail: String,
    CollectionName: String,
    Key: String,
    Name: String,
    Keys: Option<OrgKeyData>,
    #[serde(rename = "PlanType")]
    _PlanType: NumberOrString, // Ignored, always use the same plan
}

#[derive(Deserialize, Debug)]
#[allow(non_snake_case)]
struct OrganizationUpdateData {
    BillingEmail: String,
    Name: String,
}

#[derive(Deserialize)]
#[allow(non_snake_case)]
struct NewCollectionData {
    Name: String,
    Groups: Vec<NewCollectionGroupData>,
}

#[derive(Deserialize)]
#[allow(non_snake_case)]
struct NewCollectionGroupData {
    HidePasswords: bool,
    Id: String,
    ReadOnly: bool,
}

#[derive(Deserialize)]
#[allow(non_snake_case)]
struct OrgKeyData {
    EncryptedPrivateKey: String,
    PublicKey: String,
}

#[derive(Deserialize, Debug)]
#[allow(non_snake_case)]
struct OrgBulkIds {
    Ids: Vec<String>,
}

#[post("/organizations", data = "<data>")]
async fn create_organization(headers: Headers, data: JsonUpcase<OrgData>, conn: DbConn) -> JsonResult {
    if !CONFIG.is_org_creation_allowed(&headers.user.email) {
        err!("User not allowed to create organizations")
    }
    if OrgPolicy::is_applicable_to_user(&headers.user.uuid, OrgPolicyType::SingleOrg, None, &conn).await {
        err!(
            "You may not create an organization. You belong to an organization which has a policy that prohibits you from being a member of any other organization."
        )
    }

    let data: OrgData = data.into_inner().data;
    let (private_key, public_key) = if data.Keys.is_some() {
        let keys: OrgKeyData = data.Keys.unwrap();
        (Some(keys.EncryptedPrivateKey), Some(keys.PublicKey))
    } else {
        (None, None)
    };

    let org = Organization::new(data.Name, data.BillingEmail, private_key, public_key);
    let mut user_org = UserOrganization::new(headers.user.uuid, org.uuid.clone());
    let collection = Collection::new(org.uuid.clone(), data.CollectionName);

    user_org.akey = data.Key;
    user_org.access_all = true;
    user_org.atype = UserOrgType::Owner as i32;
    user_org.status = UserOrgStatus::Confirmed as i32;

    org.save(&conn).await?;
    user_org.save(&conn).await?;
    collection.save(&conn).await?;

    Ok(Json(org.to_json()))
}

#[delete("/organizations/<org_id>", data = "<data>")]
async fn delete_organization(
    org_id: String,
    data: JsonUpcase<PasswordData>,
    headers: OwnerHeaders,
    conn: DbConn,
) -> EmptyResult {
    let data: PasswordData = data.into_inner().data;
    let password_hash = data.MasterPasswordHash;

    if !headers.user.check_valid_password(&password_hash) {
        err!("Invalid password")
    }

    match Organization::find_by_uuid(&org_id, &conn).await {
        None => err!("Organization not found"),
        Some(org) => org.delete(&conn).await,
    }
}

#[post("/organizations/<org_id>/delete", data = "<data>")]
async fn post_delete_organization(
    org_id: String,
    data: JsonUpcase<PasswordData>,
    headers: OwnerHeaders,
    conn: DbConn,
) -> EmptyResult {
    delete_organization(org_id, data, headers, conn).await
}

#[post("/organizations/<org_id>/leave")]
async fn leave_organization(org_id: String, headers: Headers, conn: DbConn) -> EmptyResult {
    match UserOrganization::find_by_user_and_org(&headers.user.uuid, &org_id, &conn).await {
        None => err!("User not part of organization"),
        Some(user_org) => {
            if user_org.atype == UserOrgType::Owner
                && UserOrganization::count_confirmed_by_org_and_type(&org_id, UserOrgType::Owner, &conn).await <= 1
            {
                err!("The last owner can't leave")
            }

            user_org.delete(&conn).await
        }
    }
}

#[get("/organizations/<org_id>")]
async fn get_organization(org_id: String, _headers: OwnerHeaders, conn: DbConn) -> JsonResult {
    match Organization::find_by_uuid(&org_id, &conn).await {
        Some(organization) => Ok(Json(organization.to_json())),
        None => err!("Can't find organization details"),
    }
}

#[put("/organizations/<org_id>", data = "<data>")]
async fn put_organization(
    org_id: String,
    headers: OwnerHeaders,
    data: JsonUpcase<OrganizationUpdateData>,
    conn: DbConn,
) -> JsonResult {
    post_organization(org_id, headers, data, conn).await
}

#[post("/organizations/<org_id>", data = "<data>")]
async fn post_organization(
    org_id: String,
    _headers: OwnerHeaders,
    data: JsonUpcase<OrganizationUpdateData>,
    conn: DbConn,
) -> JsonResult {
    let data: OrganizationUpdateData = data.into_inner().data;

    let mut org = match Organization::find_by_uuid(&org_id, &conn).await {
        Some(organization) => organization,
        None => err!("Can't find organization details"),
    };

    org.name = data.Name;
    org.billing_email = data.BillingEmail;

    org.save(&conn).await?;
    Ok(Json(org.to_json()))
}

// GET /api/collections?writeOnly=false
#[get("/collections")]
async fn get_user_collections(headers: Headers, conn: DbConn) -> Json<Value> {
    Json(json!({
        "Data":
            Collection::find_by_user_uuid(&headers.user.uuid, &conn).await
            .iter()
            .map(Collection::to_json)
            .collect::<Value>(),
        "Object": "list",
        "ContinuationToken": null,
    }))
}

#[get("/organizations/<org_id>/collections")]
async fn get_org_collections(org_id: String, _headers: ManagerHeadersLoose, conn: DbConn) -> Json<Value> {
    Json(_get_org_collections(&org_id, &conn).await)
}

async fn _get_org_collections(org_id: &str, conn: &DbConn) -> Value {
    json!({
        "Data":
            Collection::find_by_organization(org_id, conn).await
            .iter()
            .map(Collection::to_json)
            .collect::<Value>(),
        "Object": "list",
        "ContinuationToken": null,
    })
}

#[post("/organizations/<org_id>/collections", data = "<data>")]
async fn post_organization_collections(
    org_id: String,
    headers: ManagerHeadersLoose,
    data: JsonUpcase<NewCollectionData>,
    conn: DbConn,
) -> JsonResult {
    let data: NewCollectionData = data.into_inner().data;

    let org = match Organization::find_by_uuid(&org_id, &conn).await {
        Some(organization) => organization,
        None => err!("Can't find organization details"),
    };

    // Get the user_organization record so that we can check if the user has access to all collections.
    let user_org = match UserOrganization::find_by_user_and_org(&headers.user.uuid, &org_id, &conn).await {
        Some(u) => u,
        None => err!("User is not part of organization"),
    };

    let collection = Collection::new(org.uuid, data.Name);
    collection.save(&conn).await?;

    for group in data.Groups {
        CollectionGroup::new(collection.uuid.clone(), group.Id, group.ReadOnly, group.HidePasswords)
            .save(&conn)
            .await?;
    }

    // If the user doesn't have access to all collections, only in case of a Manger,
    // then we need to save the creating user uuid (Manager) to the users_collection table.
    // Else the user will not have access to his own created collection.
    if !user_org.access_all {
        CollectionUser::save(&headers.user.uuid, &collection.uuid, false, false, &conn).await?;
    }

    Ok(Json(collection.to_json()))
}

#[put("/organizations/<org_id>/collections/<col_id>", data = "<data>")]
async fn put_organization_collection_update(
    org_id: String,
    col_id: String,
    headers: ManagerHeaders,
    data: JsonUpcase<NewCollectionData>,
    conn: DbConn,
) -> JsonResult {
    post_organization_collection_update(org_id, col_id, headers, data, conn).await
}

#[post("/organizations/<org_id>/collections/<col_id>", data = "<data>")]
async fn post_organization_collection_update(
    org_id: String,
    col_id: String,
    _headers: ManagerHeaders,
    data: JsonUpcase<NewCollectionData>,
    conn: DbConn,
) -> JsonResult {
    let data: NewCollectionData = data.into_inner().data;

    let org = match Organization::find_by_uuid(&org_id, &conn).await {
        Some(organization) => organization,
        None => err!("Can't find organization details"),
    };

    let mut collection = match Collection::find_by_uuid(&col_id, &conn).await {
        Some(collection) => collection,
        None => err!("Collection not found"),
    };

    if collection.org_uuid != org.uuid {
        err!("Collection is not owned by organization");
    }

    collection.name = data.Name;
    collection.save(&conn).await?;

    CollectionGroup::delete_all_by_collection(&col_id, &conn).await?;

    for group in data.Groups {
        CollectionGroup::new(col_id.clone(), group.Id, group.ReadOnly, group.HidePasswords).save(&conn).await?;
    }

    Ok(Json(collection.to_json()))
}

#[delete("/organizations/<org_id>/collections/<col_id>/user/<org_user_id>")]
async fn delete_organization_collection_user(
    org_id: String,
    col_id: String,
    org_user_id: String,
    _headers: AdminHeaders,
    conn: DbConn,
) -> EmptyResult {
    let collection = match Collection::find_by_uuid(&col_id, &conn).await {
        None => err!("Collection not found"),
        Some(collection) => {
            if collection.org_uuid == org_id {
                collection
            } else {
                err!("Collection and Organization id do not match")
            }
        }
    };

    match UserOrganization::find_by_uuid_and_org(&org_user_id, &org_id, &conn).await {
        None => err!("User not found in organization"),
        Some(user_org) => {
            match CollectionUser::find_by_collection_and_user(&collection.uuid, &user_org.user_uuid, &conn).await {
                None => err!("User not assigned to collection"),
                Some(col_user) => col_user.delete(&conn).await,
            }
        }
    }
}

#[post("/organizations/<org_id>/collections/<col_id>/delete-user/<org_user_id>")]
async fn post_organization_collection_delete_user(
    org_id: String,
    col_id: String,
    org_user_id: String,
    headers: AdminHeaders,
    conn: DbConn,
) -> EmptyResult {
    delete_organization_collection_user(org_id, col_id, org_user_id, headers, conn).await
}

#[delete("/organizations/<org_id>/collections/<col_id>")]
async fn delete_organization_collection(
    org_id: String,
    col_id: String,
    _headers: ManagerHeaders,
    conn: DbConn,
) -> EmptyResult {
    match Collection::find_by_uuid(&col_id, &conn).await {
        None => err!("Collection not found"),
        Some(collection) => {
            if collection.org_uuid == org_id {
                collection.delete(&conn).await
            } else {
                err!("Collection and Organization id do not match")
            }
        }
    }
}

#[derive(Deserialize, Debug)]
#[allow(non_snake_case, dead_code)]
struct DeleteCollectionData {
    Id: String,
    OrgId: String,
}

#[post("/organizations/<org_id>/collections/<col_id>/delete", data = "<_data>")]
async fn post_organization_collection_delete(
    org_id: String,
    col_id: String,
    headers: ManagerHeaders,
    _data: JsonUpcase<DeleteCollectionData>,
    conn: DbConn,
) -> EmptyResult {
    delete_organization_collection(org_id, col_id, headers, conn).await
}

#[get("/organizations/<org_id>/collections/<coll_id>/details")]
async fn get_org_collection_detail(
    org_id: String,
    coll_id: String,
    headers: ManagerHeaders,
    conn: DbConn,
) -> JsonResult {
    match Collection::find_by_uuid_and_user(&coll_id, &headers.user.uuid, &conn).await {
        None => err!("Collection not found"),
        Some(collection) => {
            if collection.org_uuid != org_id {
                err!("Collection is not owned by organization")
            }

            let groups: Vec<Value> = CollectionGroup::find_by_collection(&collection.uuid, &conn)
                .await
                .iter()
                .map(|collection_group| {
                    SelectionReadOnly::to_collection_group_details_read_only(collection_group).to_json()
                })
                .collect();

            let mut json_object = collection.to_json();
            json_object["Groups"] = json!(groups);
            json_object["Object"] = json!("collectionGroupDetails");

            Ok(Json(json_object))
        }
    }
}

#[get("/organizations/<org_id>/collections/<coll_id>/users")]
async fn get_collection_users(org_id: String, coll_id: String, _headers: ManagerHeaders, conn: DbConn) -> JsonResult {
    // Get org and collection, check that collection is from org
    let collection = match Collection::find_by_uuid_and_org(&coll_id, &org_id, &conn).await {
        None => err!("Collection not found in Organization"),
        Some(collection) => collection,
    };

    let user_list = stream::iter(CollectionUser::find_by_collection(&collection.uuid, &conn).await)
        .then(|col_user| async {
            let col_user = col_user; // Move out this single variable
            UserOrganization::find_by_user_and_org(&col_user.user_uuid, &org_id, &conn)
                .await
                .unwrap()
                .to_json_user_access_restrictions(&col_user)
        })
        .collect::<Vec<Value>>()
        .await;

    Ok(Json(json!(user_list)))
}

#[put("/organizations/<org_id>/collections/<coll_id>/users", data = "<data>")]
async fn put_collection_users(
    org_id: String,
    coll_id: String,
    data: JsonUpcaseVec<CollectionData>,
    _headers: ManagerHeaders,
    conn: DbConn,
) -> EmptyResult {
    // Get org and collection, check that collection is from org
    if Collection::find_by_uuid_and_org(&coll_id, &org_id, &conn).await.is_none() {
        err!("Collection not found in Organization")
    }

    // Delete all the user-collections
    CollectionUser::delete_all_by_collection(&coll_id, &conn).await?;

    // And then add all the received ones (except if the user has access_all)
    for d in data.iter().map(|d| &d.data) {
        let user = match UserOrganization::find_by_uuid(&d.Id, &conn).await {
            Some(u) => u,
            None => err!("User is not part of organization"),
        };

        if user.access_all {
            continue;
        }

        CollectionUser::save(&user.user_uuid, &coll_id, d.ReadOnly, d.HidePasswords, &conn).await?;
    }

    Ok(())
}

#[derive(FromForm)]
struct OrgIdData {
    #[field(name = "organizationId")]
    organization_id: String,
}

#[get("/ciphers/organization-details?<data..>")]
async fn get_org_details(data: OrgIdData, headers: Headers, conn: DbConn) -> Json<Value> {
    Json(_get_org_details(&data.organization_id, &headers.host, &headers.user.uuid, &conn).await)
}

async fn _get_org_details(org_id: &str, host: &str, user_uuid: &str, conn: &DbConn) -> Value {
    let ciphers = Cipher::find_by_org(org_id, conn).await;
    let cipher_sync_data = CipherSyncData::new(user_uuid, &ciphers, CipherSyncType::Organization, conn).await;

    let ciphers_json = stream::iter(ciphers)
        .then(|c| async {
            let c = c; // Move out this single variable
            c.to_json(host, user_uuid, Some(&cipher_sync_data), conn).await
        })
        .collect::<Vec<Value>>()
        .await;

    json!({
      "Data": ciphers_json,
      "Object": "list",
      "ContinuationToken": null,
    })
}

#[get("/organizations/<org_id>/users")]
async fn get_org_users(org_id: String, _headers: ManagerHeadersLoose, conn: DbConn) -> Json<Value> {
    let users_json = stream::iter(UserOrganization::find_by_org(&org_id, &conn).await)
        .then(|u| async {
            let u = u; // Move out this single variable
            u.to_json_user_details(&conn).await
        })
        .collect::<Vec<Value>>()
        .await;

    Json(json!({
        "Data": users_json,
        "Object": "list",
        "ContinuationToken": null,
    }))
}

#[post("/organizations/<org_id>/keys", data = "<data>")]
async fn post_org_keys(
    org_id: String,
    data: JsonUpcase<OrgKeyData>,
    _headers: AdminHeaders,
    conn: DbConn,
) -> JsonResult {
    let data: OrgKeyData = data.into_inner().data;

    let mut org = match Organization::find_by_uuid(&org_id, &conn).await {
        Some(organization) => {
            if organization.private_key.is_some() && organization.public_key.is_some() {
                err!("Organization Keys already exist")
            }
            organization
        }
        None => err!("Can't find organization details"),
    };

    org.private_key = Some(data.EncryptedPrivateKey);
    org.public_key = Some(data.PublicKey);

    org.save(&conn).await?;

    Ok(Json(json!({
        "Object": "organizationKeys",
        "PublicKey": org.public_key,
        "PrivateKey": org.private_key,
    })))
}

#[derive(Deserialize)]
#[allow(non_snake_case)]
struct CollectionData {
    Id: String,
    ReadOnly: bool,
    HidePasswords: bool,
}

#[derive(Deserialize)]
#[allow(non_snake_case)]
struct InviteData {
    Emails: Vec<String>,
    Type: NumberOrString,
    Collections: Option<Vec<CollectionData>>,
    AccessAll: Option<bool>,
}

#[post("/organizations/<org_id>/users/invite", data = "<data>")]
async fn send_invite(org_id: String, data: JsonUpcase<InviteData>, headers: AdminHeaders, conn: DbConn) -> EmptyResult {
    let data: InviteData = data.into_inner().data;

    let new_type = match UserOrgType::from_str(&data.Type.into_string()) {
        Some(new_type) => new_type as i32,
        None => err!("Invalid type"),
    };

    if new_type != UserOrgType::User && headers.org_user_type != UserOrgType::Owner {
        err!("Only Owners can invite Managers, Admins or Owners")
    }

    for email in data.Emails.iter() {
        let email = email.to_lowercase();
        let mut user_org_status = if CONFIG.mail_enabled() {
            UserOrgStatus::Invited as i32
        } else {
            UserOrgStatus::Accepted as i32 // Automatically mark user as accepted if no email invites
        };
        let user = match User::find_by_mail(&email, &conn).await {
            None => {
                if !CONFIG.invitations_allowed() {
                    err!(format!("User does not exist: {}", email))
                }

                if !CONFIG.is_email_domain_allowed(&email) {
                    err!("Email domain not eligible for invitations")
                }

                if !CONFIG.mail_enabled() {
                    let invitation = Invitation::new(email.clone());
                    invitation.save(&conn).await?;
                }

                let mut user = User::new(email.clone());
                user.save(&conn).await?;
                user_org_status = UserOrgStatus::Invited as i32;
                user
            }
            Some(user) => {
                if UserOrganization::find_by_user_and_org(&user.uuid, &org_id, &conn).await.is_some() {
                    err!(format!("User already in organization: {}", email))
                } else {
                    user
                }
            }
        };

        let mut new_user = UserOrganization::new(user.uuid.clone(), org_id.clone());
        let access_all = data.AccessAll.unwrap_or(false);
        new_user.access_all = access_all;
        new_user.atype = new_type;
        new_user.status = user_org_status;

        // If no accessAll, add the collections received
        if !access_all {
            for col in data.Collections.iter().flatten() {
                match Collection::find_by_uuid_and_org(&col.Id, &org_id, &conn).await {
                    None => err!("Collection not found in Organization"),
                    Some(collection) => {
                        CollectionUser::save(&user.uuid, &collection.uuid, col.ReadOnly, col.HidePasswords, &conn)
                            .await?;
                    }
                }
            }
        }

        new_user.save(&conn).await?;

        if CONFIG.mail_enabled() {
            let org_name = match Organization::find_by_uuid(&org_id, &conn).await {
                Some(org) => org.name,
                None => err!("Error looking up organization"),
            };

            mail::send_invite(
                &email,
                &user.uuid,
                Some(org_id.clone()),
                Some(new_user.uuid),
                &org_name,
                Some(headers.user.email.clone()),
            )
            .await?;
        }
    }

    Ok(())
}

#[post("/organizations/<org_id>/users/reinvite", data = "<data>")]
async fn bulk_reinvite_user(
    org_id: String,
    data: JsonUpcase<OrgBulkIds>,
    headers: AdminHeaders,
    conn: DbConn,
) -> Json<Value> {
    let data: OrgBulkIds = data.into_inner().data;

    let mut bulk_response = Vec::new();
    for org_user_id in data.Ids {
        let err_msg = match _reinvite_user(&org_id, &org_user_id, &headers.user.email, &conn).await {
            Ok(_) => String::from(""),
            Err(e) => format!("{:?}", e),
        };

        bulk_response.push(json!(
            {
                "Object": "OrganizationBulkConfirmResponseModel",
                "Id": org_user_id,
                "Error": err_msg
            }
        ))
    }

    Json(json!({
        "Data": bulk_response,
        "Object": "list",
        "ContinuationToken": null
    }))
}

#[post("/organizations/<org_id>/users/<user_org>/reinvite")]
async fn reinvite_user(org_id: String, user_org: String, headers: AdminHeaders, conn: DbConn) -> EmptyResult {
    _reinvite_user(&org_id, &user_org, &headers.user.email, &conn).await
}

async fn _reinvite_user(org_id: &str, user_org: &str, invited_by_email: &str, conn: &DbConn) -> EmptyResult {
    if !CONFIG.invitations_allowed() {
        err!("Invitations are not allowed.")
    }

    if !CONFIG.mail_enabled() {
        err!("SMTP is not configured.")
    }

    let user_org = match UserOrganization::find_by_uuid(user_org, conn).await {
        Some(user_org) => user_org,
        None => err!("The user hasn't been invited to the organization."),
    };

    if user_org.status != UserOrgStatus::Invited as i32 {
        err!("The user is already accepted or confirmed to the organization")
    }

    let user = match User::find_by_uuid(&user_org.user_uuid, conn).await {
        Some(user) => user,
        None => err!("User not found."),
    };

    let org_name = match Organization::find_by_uuid(org_id, conn).await {
        Some(org) => org.name,
        None => err!("Error looking up organization."),
    };

    if CONFIG.mail_enabled() {
        mail::send_invite(
            &user.email,
            &user.uuid,
            Some(org_id.to_string()),
            Some(user_org.uuid),
            &org_name,
            Some(invited_by_email.to_string()),
        )
        .await?;
    } else {
        let invitation = Invitation::new(user.email);
        invitation.save(conn).await?;
    }

    Ok(())
}

#[derive(Deserialize)]
#[allow(non_snake_case)]
struct AcceptData {
    Token: String,
}

#[post("/organizations/<org_id>/users/<_org_user_id>/accept", data = "<data>")]
async fn accept_invite(
    org_id: String,
    _org_user_id: String,
    data: JsonUpcase<AcceptData>,
    conn: DbConn,
) -> EmptyResult {
    // The web-vault passes org_id and org_user_id in the URL, but we are just reading them from the JWT instead
    let data: AcceptData = data.into_inner().data;
    let claims = decode_invite(&data.Token)?;

    match User::find_by_mail(&claims.email, &conn).await {
        Some(_) => {
            Invitation::take(&claims.email, &conn).await;

            if let (Some(user_org), Some(org)) = (&claims.user_org_id, &claims.org_id) {
                let mut user_org = match UserOrganization::find_by_uuid_and_org(user_org, org, &conn).await {
                    Some(user_org) => user_org,
                    None => err!("Error accepting the invitation"),
                };

                if user_org.status != UserOrgStatus::Invited as i32 {
                    err!("User already accepted the invitation")
                }

                // This check is also done at accept_invite(), _confirm_invite, _activate_user(), edit_user(), admin::update_user_org_type
                // It returns different error messages per function.
                if user_org.atype < UserOrgType::Admin {
                    match OrgPolicy::is_user_allowed(&user_org.user_uuid, &org_id, false, &conn).await {
                        Ok(_) => {}
                        Err(OrgPolicyErr::TwoFactorMissing) => {
                            err!("You cannot join this organization until you enable two-step login on your user account");
                        }
                        Err(OrgPolicyErr::SingleOrgEnforced) => {
                            err!("You cannot join this organization because you are a member of an organization which forbids it");
                        }
                    }
                }

                user_org.status = UserOrgStatus::Accepted as i32;
                user_org.save(&conn).await?;
            }
        }
        None => err!("Invited user not found"),
    }

    if CONFIG.mail_enabled() {
        let mut org_name = CONFIG.invitation_org_name();
        if let Some(org_id) = &claims.org_id {
            org_name = match Organization::find_by_uuid(org_id, &conn).await {
                Some(org) => org.name,
                None => err!("Organization not found."),
            };
        };
        if let Some(invited_by_email) = &claims.invited_by_email {
            // User was invited to an organization, so they must be confirmed manually after acceptance
            mail::send_invite_accepted(&claims.email, invited_by_email, &org_name).await?;
        } else {
            // User was invited from /admin, so they are automatically confirmed
            mail::send_invite_confirmed(&claims.email, &org_name).await?;
        }
    }

    Ok(())
}

#[post("/organizations/<org_id>/users/confirm", data = "<data>")]
async fn bulk_confirm_invite(
    org_id: String,
    data: JsonUpcase<Value>,
    headers: AdminHeaders,
    conn: DbConn,
) -> Json<Value> {
    let data = data.into_inner().data;

    let mut bulk_response = Vec::new();
    match data["Keys"].as_array() {
        Some(keys) => {
            for invite in keys {
                let org_user_id = invite["Id"].as_str().unwrap_or_default();
                let user_key = invite["Key"].as_str().unwrap_or_default();
                let err_msg = match _confirm_invite(&org_id, org_user_id, user_key, &headers, &conn).await {
                    Ok(_) => String::from(""),
                    Err(e) => format!("{:?}", e),
                };

                bulk_response.push(json!(
                    {
                        "Object": "OrganizationBulkConfirmResponseModel",
                        "Id": org_user_id,
                        "Error": err_msg
                    }
                ));
            }
        }
        None => error!("No keys to confirm"),
    }

    Json(json!({
        "Data": bulk_response,
        "Object": "list",
        "ContinuationToken": null
    }))
}

#[post("/organizations/<org_id>/users/<org_user_id>/confirm", data = "<data>")]
async fn confirm_invite(
    org_id: String,
    org_user_id: String,
    data: JsonUpcase<Value>,
    headers: AdminHeaders,
    conn: DbConn,
) -> EmptyResult {
    let data = data.into_inner().data;
    let user_key = data["Key"].as_str().unwrap_or_default();
    _confirm_invite(&org_id, &org_user_id, user_key, &headers, &conn).await
}

async fn _confirm_invite(
    org_id: &str,
    org_user_id: &str,
    key: &str,
    headers: &AdminHeaders,
    conn: &DbConn,
) -> EmptyResult {
    if key.is_empty() || org_user_id.is_empty() {
        err!("Key or UserId is not set, unable to process request");
    }

    let mut user_to_confirm = match UserOrganization::find_by_uuid_and_org(org_user_id, org_id, conn).await {
        Some(user) => user,
        None => err!("The specified user isn't a member of the organization"),
    };

    if user_to_confirm.atype != UserOrgType::User && headers.org_user_type != UserOrgType::Owner {
        err!("Only Owners can confirm Managers, Admins or Owners")
    }

    if user_to_confirm.status != UserOrgStatus::Accepted as i32 {
        err!("User in invalid state")
    }

    // This check is also done at accept_invite(), _confirm_invite, _activate_user(), edit_user(), admin::update_user_org_type
    // It returns different error messages per function.
    if user_to_confirm.atype < UserOrgType::Admin {
        match OrgPolicy::is_user_allowed(&user_to_confirm.user_uuid, org_id, true, conn).await {
            Ok(_) => {}
            Err(OrgPolicyErr::TwoFactorMissing) => {
                err!("You cannot confirm this user because it has no two-step login method activated");
            }
            Err(OrgPolicyErr::SingleOrgEnforced) => {
                err!("You cannot confirm this user because it is a member of an organization which forbids it");
            }
        }
    }

    user_to_confirm.status = UserOrgStatus::Confirmed as i32;
    user_to_confirm.akey = key.to_string();

    if CONFIG.mail_enabled() {
        let org_name = match Organization::find_by_uuid(org_id, conn).await {
            Some(org) => org.name,
            None => err!("Error looking up organization."),
        };
        let address = match User::find_by_uuid(&user_to_confirm.user_uuid, conn).await {
            Some(user) => user.email,
            None => err!("Error looking up user."),
        };
        mail::send_invite_confirmed(&address, &org_name).await?;
    }

    user_to_confirm.save(conn).await
}

#[get("/organizations/<org_id>/users/<org_user_id>")]
async fn get_user(org_id: String, org_user_id: String, _headers: AdminHeaders, conn: DbConn) -> JsonResult {
    let user = match UserOrganization::find_by_uuid_and_org(&org_user_id, &org_id, &conn).await {
        Some(user) => user,
        None => err!("The specified user isn't a member of the organization"),
    };

    Ok(Json(user.to_json_details(&conn).await))
}

#[derive(Deserialize)]
#[allow(non_snake_case)]
struct EditUserData {
    Type: NumberOrString,
    Collections: Option<Vec<CollectionData>>,
    AccessAll: bool,
}

#[put("/organizations/<org_id>/users/<org_user_id>", data = "<data>", rank = 1)]
async fn put_organization_user(
    org_id: String,
    org_user_id: String,
    data: JsonUpcase<EditUserData>,
    headers: AdminHeaders,
    conn: DbConn,
) -> EmptyResult {
    edit_user(org_id, org_user_id, data, headers, conn).await
}

#[post("/organizations/<org_id>/users/<org_user_id>", data = "<data>", rank = 1)]
async fn edit_user(
    org_id: String,
    org_user_id: String,
    data: JsonUpcase<EditUserData>,
    headers: AdminHeaders,
    conn: DbConn,
) -> EmptyResult {
    let data: EditUserData = data.into_inner().data;

    let new_type = match UserOrgType::from_str(&data.Type.into_string()) {
        Some(new_type) => new_type,
        None => err!("Invalid type"),
    };

    let mut user_to_edit = match UserOrganization::find_by_uuid_and_org(&org_user_id, &org_id, &conn).await {
        Some(user) => user,
        None => err!("The specified user isn't member of the organization"),
    };

    if new_type != user_to_edit.atype
        && (user_to_edit.atype >= UserOrgType::Admin || new_type >= UserOrgType::Admin)
        && headers.org_user_type != UserOrgType::Owner
    {
        err!("Only Owners can grant and remove Admin or Owner privileges")
    }

    if user_to_edit.atype == UserOrgType::Owner && headers.org_user_type != UserOrgType::Owner {
        err!("Only Owners can edit Owner users")
    }

    if user_to_edit.atype == UserOrgType::Owner && new_type != UserOrgType::Owner {
        // Removing owner permmission, check that there is at least one other confirmed owner
        if UserOrganization::count_confirmed_by_org_and_type(&org_id, UserOrgType::Owner, &conn).await <= 1 {
            err!("Can't delete the last owner")
        }
    }

    // This check is also done at accept_invite(), _confirm_invite, _activate_user(), edit_user(), admin::update_user_org_type
    // It returns different error messages per function.
    if new_type < UserOrgType::Admin {
        match OrgPolicy::is_user_allowed(&user_to_edit.user_uuid, &org_id, true, &conn).await {
            Ok(_) => {}
            Err(OrgPolicyErr::TwoFactorMissing) => {
                err!("You cannot modify this user to this type because it has no two-step login method activated");
            }
            Err(OrgPolicyErr::SingleOrgEnforced) => {
                err!("You cannot modify this user to this type because it is a member of an organization which forbids it");
            }
        }
    }

    user_to_edit.access_all = data.AccessAll;
    user_to_edit.atype = new_type as i32;

    // Delete all the odd collections
    for c in CollectionUser::find_by_organization_and_user_uuid(&org_id, &user_to_edit.user_uuid, &conn).await {
        c.delete(&conn).await?;
    }

    // If no accessAll, add the collections received
    if !data.AccessAll {
        for col in data.Collections.iter().flatten() {
            match Collection::find_by_uuid_and_org(&col.Id, &org_id, &conn).await {
                None => err!("Collection not found in Organization"),
                Some(collection) => {
                    CollectionUser::save(
                        &user_to_edit.user_uuid,
                        &collection.uuid,
                        col.ReadOnly,
                        col.HidePasswords,
                        &conn,
                    )
                    .await?;
                }
            }
        }
    }

    user_to_edit.save(&conn).await
}

#[delete("/organizations/<org_id>/users", data = "<data>")]
async fn bulk_delete_user(
    org_id: String,
    data: JsonUpcase<OrgBulkIds>,
    headers: AdminHeaders,
    conn: DbConn,
) -> Json<Value> {
    let data: OrgBulkIds = data.into_inner().data;

    let mut bulk_response = Vec::new();
    for org_user_id in data.Ids {
        let err_msg = match _delete_user(&org_id, &org_user_id, &headers, &conn).await {
            Ok(_) => String::from(""),
            Err(e) => format!("{:?}", e),
        };

        bulk_response.push(json!(
            {
                "Object": "OrganizationBulkConfirmResponseModel",
                "Id": org_user_id,
                "Error": err_msg
            }
        ))
    }

    Json(json!({
        "Data": bulk_response,
        "Object": "list",
        "ContinuationToken": null
    }))
}

#[delete("/organizations/<org_id>/users/<org_user_id>")]
async fn delete_user(org_id: String, org_user_id: String, headers: AdminHeaders, conn: DbConn) -> EmptyResult {
    _delete_user(&org_id, &org_user_id, &headers, &conn).await
}

async fn _delete_user(org_id: &str, org_user_id: &str, headers: &AdminHeaders, conn: &DbConn) -> EmptyResult {
    let user_to_delete = match UserOrganization::find_by_uuid_and_org(org_user_id, org_id, conn).await {
        Some(user) => user,
        None => err!("User to delete isn't member of the organization"),
    };

    if user_to_delete.atype != UserOrgType::User && headers.org_user_type != UserOrgType::Owner {
        err!("Only Owners can delete Admins or Owners")
    }

    if user_to_delete.atype == UserOrgType::Owner {
        // Removing owner, check that there is at least one other confirmed owner
        if UserOrganization::count_confirmed_by_org_and_type(org_id, UserOrgType::Owner, conn).await <= 1 {
            err!("Can't delete the last owner")
        }
    }

    user_to_delete.delete(conn).await
}

#[post("/organizations/<org_id>/users/<org_user_id>/delete")]
async fn post_delete_user(org_id: String, org_user_id: String, headers: AdminHeaders, conn: DbConn) -> EmptyResult {
    delete_user(org_id, org_user_id, headers, conn).await
}

#[post("/organizations/<org_id>/users/public-keys", data = "<data>")]
async fn bulk_public_keys(
    org_id: String,
    data: JsonUpcase<OrgBulkIds>,
    _headers: AdminHeaders,
    conn: DbConn,
) -> Json<Value> {
    let data: OrgBulkIds = data.into_inner().data;

    let mut bulk_response = Vec::new();
    // Check all received UserOrg UUID's and find the matching User to retreive the public-key.
    // If the user does not exists, just ignore it, and do not return any information regarding that UserOrg UUID.
    // The web-vault will then ignore that user for the folowing steps.
    for user_org_id in data.Ids {
        match UserOrganization::find_by_uuid_and_org(&user_org_id, &org_id, &conn).await {
            Some(user_org) => match User::find_by_uuid(&user_org.user_uuid, &conn).await {
                Some(user) => bulk_response.push(json!(
                    {
                        "Object": "organizationUserPublicKeyResponseModel",
                        "Id": user_org_id,
                        "UserId": user.uuid,
                        "Key": user.public_key
                    }
                )),
                None => debug!("User doesn't exist"),
            },
            None => debug!("UserOrg doesn't exist"),
        }
    }

    Json(json!({
        "Data": bulk_response,
        "Object": "list",
        "ContinuationToken": null
    }))
}

use super::ciphers::update_cipher_from_data;
use super::ciphers::CipherData;

#[derive(Deserialize)]
#[allow(non_snake_case)]
struct ImportData {
    Ciphers: Vec<CipherData>,
    Collections: Vec<NewCollectionData>,
    CollectionRelationships: Vec<RelationsData>,
}

#[derive(Deserialize)]
#[allow(non_snake_case)]
struct RelationsData {
    // Cipher index
    Key: usize,
    // Collection index
    Value: usize,
}

#[post("/ciphers/import-organization?<query..>", data = "<data>")]
async fn post_org_import(
    query: OrgIdData,
    data: JsonUpcase<ImportData>,
    headers: AdminHeaders,
    conn: DbConn,
    nt: Notify<'_>,
) -> EmptyResult {
    let data: ImportData = data.into_inner().data;
    let org_id = query.organization_id;

    let collections = stream::iter(data.Collections)
        .then(|coll| async {
            let collection = Collection::new(org_id.clone(), coll.Name);
            if collection.save(&conn).await.is_err() {
                err!("Failed to create Collection");
            }

            Ok(collection)
        })
        .collect::<Vec<_>>()
        .await;

    // Read the relations between collections and ciphers
    let mut relations = Vec::new();
    for relation in data.CollectionRelationships {
        relations.push((relation.Key, relation.Value));
    }

    let headers: Headers = headers.into();

    let ciphers = stream::iter(data.Ciphers)
        .then(|cipher_data| async {
            let mut cipher = Cipher::new(cipher_data.Type, cipher_data.Name.clone());
            update_cipher_from_data(&mut cipher, cipher_data, &headers, false, &conn, &nt, UpdateType::None).await.ok();
            cipher
        })
        .collect::<Vec<Cipher>>()
        .await;

    // Assign the collections
    for (cipher_index, coll_index) in relations {
        let cipher_id = &ciphers[cipher_index].uuid;
        let coll = &collections[coll_index];
        let coll_id = match coll {
            Ok(coll) => coll.uuid.as_str(),
            Err(_) => err!("Failed to assign to collection"),
        };

        CollectionCipher::save(cipher_id, coll_id, &conn).await?;
    }

    let mut user = headers.user;
    user.update_revision(&conn).await
}

#[get("/organizations/<org_id>/policies")]
async fn list_policies(org_id: String, _headers: AdminHeaders, conn: DbConn) -> Json<Value> {
    let policies = OrgPolicy::find_by_org(&org_id, &conn).await;
    let policies_json: Vec<Value> = policies.iter().map(OrgPolicy::to_json).collect();

    Json(json!({
        "Data": policies_json,
        "Object": "list",
        "ContinuationToken": null
    }))
}

#[get("/organizations/<org_id>/policies/token?<token>")]
async fn list_policies_token(org_id: String, token: String, conn: DbConn) -> JsonResult {
    let invite = crate::auth::decode_invite(&token)?;

    let invite_org_id = match invite.org_id {
        Some(invite_org_id) => invite_org_id,
        None => err!("Invalid token"),
    };

    if invite_org_id != org_id {
        err!("Token doesn't match request organization");
    }

    // TODO: We receive the invite token as ?token=<>, validate it contains the org id
    let policies = OrgPolicy::find_by_org(&org_id, &conn).await;
    let policies_json: Vec<Value> = policies.iter().map(OrgPolicy::to_json).collect();

    Ok(Json(json!({
        "Data": policies_json,
        "Object": "list",
        "ContinuationToken": null
    })))
}

#[get("/organizations/<org_id>/policies/<pol_type>")]
async fn get_policy(org_id: String, pol_type: i32, _headers: AdminHeaders, conn: DbConn) -> JsonResult {
    let pol_type_enum = match OrgPolicyType::from_i32(pol_type) {
        Some(pt) => pt,
        None => err!("Invalid or unsupported policy type"),
    };

    let policy = match OrgPolicy::find_by_org_and_type(&org_id, pol_type_enum, &conn).await {
        Some(p) => p,
        None => OrgPolicy::new(org_id, pol_type_enum, "{}".to_string()),
    };

    Ok(Json(policy.to_json()))
}

#[derive(Deserialize)]
struct PolicyData {
    enabled: bool,
    #[serde(rename = "type")]
    _type: i32,
    data: Option<Value>,
}

#[put("/organizations/<org_id>/policies/<pol_type>", data = "<data>")]
async fn put_policy(
    org_id: String,
    pol_type: i32,
    data: Json<PolicyData>,
    _headers: AdminHeaders,
    conn: DbConn,
) -> JsonResult {
    let data: PolicyData = data.into_inner();

    let pol_type_enum = match OrgPolicyType::from_i32(pol_type) {
        Some(pt) => pt,
        None => err!("Invalid or unsupported policy type"),
    };

    // When enabling the TwoFactorAuthentication policy, remove this org's members that do have 2FA
    if pol_type_enum == OrgPolicyType::TwoFactorAuthentication && data.enabled {
        for member in UserOrganization::find_by_org(&org_id, &conn).await.into_iter() {
            let user_twofactor_disabled = TwoFactor::find_by_user(&member.user_uuid, &conn).await.is_empty();

            // Policy only applies to non-Owner/non-Admin members who have accepted joining the org
            // Invited users still need to accept the invite and will get an error when they try to accept the invite.
            if user_twofactor_disabled
                && member.atype < UserOrgType::Admin
                && member.status != UserOrgStatus::Invited as i32
            {
                if CONFIG.mail_enabled() {
                    let org = Organization::find_by_uuid(&member.org_uuid, &conn).await.unwrap();
                    let user = User::find_by_uuid(&member.user_uuid, &conn).await.unwrap();

                    mail::send_2fa_removed_from_org(&user.email, &org.name).await?;
                }
                member.delete(&conn).await?;
            }
        }
    }

    // When enabling the SingleOrg policy, remove this org's members that are members of other orgs
    if pol_type_enum == OrgPolicyType::SingleOrg && data.enabled {
        for member in UserOrganization::find_by_org(&org_id, &conn).await.into_iter() {
            // Policy only applies to non-Owner/non-Admin members who have accepted joining the org
            // Exclude invited and revoked users when checking for this policy.
            // Those users will not be allowed to accept or be activated because of the policy checks done there.
            // We check if the count is larger then 1, because it includes this organization also.
            if member.atype < UserOrgType::Admin
                && member.status != UserOrgStatus::Invited as i32
                && UserOrganization::count_accepted_and_confirmed_by_user(&member.user_uuid, &conn).await > 1
            {
                if CONFIG.mail_enabled() {
                    let org = Organization::find_by_uuid(&member.org_uuid, &conn).await.unwrap();
                    let user = User::find_by_uuid(&member.user_uuid, &conn).await.unwrap();

                    mail::send_single_org_removed_from_org(&user.email, &org.name).await?;
                }
                member.delete(&conn).await?;
            }
        }
    }

    let mut policy = match OrgPolicy::find_by_org_and_type(&org_id, pol_type_enum, &conn).await {
        Some(p) => p,
        None => OrgPolicy::new(org_id, pol_type_enum, "{}".to_string()),
    };

    policy.enabled = data.enabled;
    policy.data = serde_json::to_string(&data.data)?;
    policy.save(&conn).await?;

    Ok(Json(policy.to_json()))
}

#[allow(unused_variables)]
#[get("/organizations/<org_id>/tax")]
fn get_organization_tax(org_id: String, _headers: Headers) -> Json<Value> {
    // Prevent a 404 error, which also causes Javascript errors.
    // Upstream sends "Only allowed when not self hosted." As an error message.
    // If we do the same it will also output this to the log, which is overkill.
    // An empty list/data also works fine.
    Json(_empty_data_json())
}

#[get("/plans")]
fn get_plans() -> Json<Value> {
    // Respond with a minimal json just enough to allow the creation of an new organization.
    Json(json!({
        "Object": "list",
        "Data": [{
            "Object": "plan",
            "Type": 0,
            "Product": 0,
            "Name": "Free",
            "NameLocalizationKey": "planNameFree",
            "DescriptionLocalizationKey": "planDescFree"
        }],
        "ContinuationToken": null
    }))
}

#[get("/plans/sales-tax-rates")]
fn get_plans_tax_rates(_headers: Headers) -> Json<Value> {
    // Prevent a 404 error, which also causes Javascript errors.
    Json(_empty_data_json())
}

fn _empty_data_json() -> Value {
    json!({
        "Object": "list",
        "Data": [],
        "ContinuationToken": null
    })
}

#[derive(Deserialize, Debug)]
#[allow(non_snake_case, dead_code)]
struct OrgImportGroupData {
    Name: String,       // "GroupName"
    ExternalId: String, // "cn=GroupName,ou=Groups,dc=example,dc=com"
    Users: Vec<String>, // ["uid=user,ou=People,dc=example,dc=com"]
}

#[derive(Deserialize, Debug)]
#[allow(non_snake_case)]
struct OrgImportUserData {
    Email: String, // "user@maildomain.net"
    #[allow(dead_code)]
    ExternalId: String, // "uid=user,ou=People,dc=example,dc=com"
    Deleted: bool,
}

#[derive(Deserialize, Debug)]
#[allow(non_snake_case)]
struct OrgImportData {
    #[allow(dead_code)]
    Groups: Vec<OrgImportGroupData>,
    OverwriteExisting: bool,
    Users: Vec<OrgImportUserData>,
}

#[post("/organizations/<org_id>/import", data = "<data>")]
async fn import(org_id: String, data: JsonUpcase<OrgImportData>, headers: Headers, conn: DbConn) -> EmptyResult {
    let data = data.into_inner().data;

    // TODO: Currently we aren't storing the externalId's anywhere, so we also don't have a way
    // to differentiate between auto-imported users and manually added ones.
    // This means that this endpoint can end up removing users that were added manually by an admin,
    // as opposed to upstream which only removes auto-imported users.

    // User needs to be admin or owner to use the Directry Connector
    match UserOrganization::find_by_user_and_org(&headers.user.uuid, &org_id, &conn).await {
        Some(user_org) if user_org.atype >= UserOrgType::Admin => { /* Okay, nothing to do */ }
        Some(_) => err!("User has insufficient permissions to use Directory Connector"),
        None => err!("User not part of organization"),
    };

    for user_data in &data.Users {
        if user_data.Deleted {
            // If user is marked for deletion and it exists, delete it
            if let Some(user_org) = UserOrganization::find_by_email_and_org(&user_data.Email, &org_id, &conn).await {
                user_org.delete(&conn).await?;
            }

        // If user is not part of the organization, but it exists
        } else if UserOrganization::find_by_email_and_org(&user_data.Email, &org_id, &conn).await.is_none() {
            if let Some(user) = User::find_by_mail(&user_data.Email, &conn).await {
                let user_org_status = if CONFIG.mail_enabled() {
                    UserOrgStatus::Invited as i32
                } else {
                    UserOrgStatus::Accepted as i32 // Automatically mark user as accepted if no email invites
                };

                let mut new_org_user = UserOrganization::new(user.uuid.clone(), org_id.clone());
                new_org_user.access_all = false;
                new_org_user.atype = UserOrgType::User as i32;
                new_org_user.status = user_org_status;

                new_org_user.save(&conn).await?;

                if CONFIG.mail_enabled() {
                    let org_name = match Organization::find_by_uuid(&org_id, &conn).await {
                        Some(org) => org.name,
                        None => err!("Error looking up organization"),
                    };

                    mail::send_invite(
                        &user_data.Email,
                        &user.uuid,
                        Some(org_id.clone()),
                        Some(new_org_user.uuid),
                        &org_name,
                        Some(headers.user.email.clone()),
                    )
                    .await?;
                }
            }
        }
    }

    // If this flag is enabled, any user that isn't provided in the Users list will be removed (by default they will be kept unless they have Deleted == true)
    if data.OverwriteExisting {
        for user_org in UserOrganization::find_by_org_and_type(&org_id, UserOrgType::User, &conn).await {
            if let Some(user_email) = User::find_by_uuid(&user_org.user_uuid, &conn).await.map(|u| u.email) {
                if !data.Users.iter().any(|u| u.Email == user_email) {
                    user_org.delete(&conn).await?;
                }
            }
        }
    }

    Ok(())
}

// Pre web-vault v2022.9.x endpoint
#[put("/organizations/<org_id>/users/<org_user_id>/deactivate")]
async fn deactivate_organization_user(
    org_id: String,
    org_user_id: String,
    headers: AdminHeaders,
    conn: DbConn,
) -> EmptyResult {
    _revoke_organization_user(&org_id, &org_user_id, &headers, &conn).await
}

// Pre web-vault v2022.9.x endpoint
#[put("/organizations/<org_id>/users/deactivate", data = "<data>")]
async fn bulk_deactivate_organization_user(
    org_id: String,
    data: JsonUpcase<Value>,
    headers: AdminHeaders,
    conn: DbConn,
) -> Json<Value> {
    bulk_revoke_organization_user(org_id, data, headers, conn).await
}

#[put("/organizations/<org_id>/users/<org_user_id>/revoke")]
async fn revoke_organization_user(
    org_id: String,
    org_user_id: String,
    headers: AdminHeaders,
    conn: DbConn,
) -> EmptyResult {
    _revoke_organization_user(&org_id, &org_user_id, &headers, &conn).await
}

#[put("/organizations/<org_id>/users/revoke", data = "<data>")]
async fn bulk_revoke_organization_user(
    org_id: String,
    data: JsonUpcase<Value>,
    headers: AdminHeaders,
    conn: DbConn,
) -> Json<Value> {
    let data = data.into_inner().data;

    let mut bulk_response = Vec::new();
    match data["Ids"].as_array() {
        Some(org_users) => {
            for org_user_id in org_users {
                let org_user_id = org_user_id.as_str().unwrap_or_default();
                let err_msg = match _revoke_organization_user(&org_id, org_user_id, &headers, &conn).await {
                    Ok(_) => String::from(""),
                    Err(e) => format!("{:?}", e),
                };

                bulk_response.push(json!(
                    {
                        "Object": "OrganizationUserBulkResponseModel",
                        "Id": org_user_id,
                        "Error": err_msg
                    }
                ));
            }
        }
        None => error!("No users to revoke"),
    }

    Json(json!({
        "Data": bulk_response,
        "Object": "list",
        "ContinuationToken": null
    }))
}

async fn _revoke_organization_user(
    org_id: &str,
    org_user_id: &str,
    headers: &AdminHeaders,
    conn: &DbConn,
) -> EmptyResult {
    match UserOrganization::find_by_uuid_and_org(org_user_id, org_id, conn).await {
        Some(mut user_org) if user_org.status > UserOrgStatus::Revoked as i32 => {
            if user_org.user_uuid == headers.user.uuid {
                err!("You cannot revoke yourself")
            }
            if user_org.atype == UserOrgType::Owner && headers.org_user_type != UserOrgType::Owner {
                err!("Only owners can revoke other owners")
            }
            if user_org.atype == UserOrgType::Owner
                && UserOrganization::count_confirmed_by_org_and_type(org_id, UserOrgType::Owner, conn).await <= 1
            {
                err!("Organization must have at least one confirmed owner")
            }

            user_org.revoke();
            user_org.save(conn).await?;
        }
        Some(_) => err!("User is already revoked"),
        None => err!("User not found in organization"),
    }
    Ok(())
}

// Pre web-vault v2022.9.x endpoint
#[put("/organizations/<org_id>/users/<org_user_id>/activate")]
async fn activate_organization_user(
    org_id: String,
    org_user_id: String,
    headers: AdminHeaders,
    conn: DbConn,
) -> EmptyResult {
    _restore_organization_user(&org_id, &org_user_id, &headers, &conn).await
}

// Pre web-vault v2022.9.x endpoint
#[put("/organizations/<org_id>/users/activate", data = "<data>")]
async fn bulk_activate_organization_user(
    org_id: String,
    data: JsonUpcase<Value>,
    headers: AdminHeaders,
    conn: DbConn,
) -> Json<Value> {
    bulk_restore_organization_user(org_id, data, headers, conn).await
}

#[put("/organizations/<org_id>/users/<org_user_id>/restore")]
async fn restore_organization_user(
    org_id: String,
    org_user_id: String,
    headers: AdminHeaders,
    conn: DbConn,
) -> EmptyResult {
    _restore_organization_user(&org_id, &org_user_id, &headers, &conn).await
}

#[put("/organizations/<org_id>/users/restore", data = "<data>")]
async fn bulk_restore_organization_user(
    org_id: String,
    data: JsonUpcase<Value>,
    headers: AdminHeaders,
    conn: DbConn,
) -> Json<Value> {
    let data = data.into_inner().data;

    let mut bulk_response = Vec::new();
    match data["Ids"].as_array() {
        Some(org_users) => {
            for org_user_id in org_users {
                let org_user_id = org_user_id.as_str().unwrap_or_default();
                let err_msg = match _restore_organization_user(&org_id, org_user_id, &headers, &conn).await {
                    Ok(_) => String::from(""),
                    Err(e) => format!("{:?}", e),
                };

                bulk_response.push(json!(
                    {
                        "Object": "OrganizationUserBulkResponseModel",
                        "Id": org_user_id,
                        "Error": err_msg
                    }
                ));
            }
        }
        None => error!("No users to restore"),
    }

    Json(json!({
        "Data": bulk_response,
        "Object": "list",
        "ContinuationToken": null
    }))
}

async fn _restore_organization_user(
    org_id: &str,
    org_user_id: &str,
    headers: &AdminHeaders,
    conn: &DbConn,
) -> EmptyResult {
    match UserOrganization::find_by_uuid_and_org(org_user_id, org_id, conn).await {
        Some(mut user_org) if user_org.status < UserOrgStatus::Accepted as i32 => {
            if user_org.user_uuid == headers.user.uuid {
                err!("You cannot restore yourself")
            }
            if user_org.atype == UserOrgType::Owner && headers.org_user_type != UserOrgType::Owner {
                err!("Only owners can restore other owners")
            }

            // This check is also done at accept_invite(), _confirm_invite, _activate_user(), edit_user(), admin::update_user_org_type
            // It returns different error messages per function.
            if user_org.atype < UserOrgType::Admin {
                match OrgPolicy::is_user_allowed(&user_org.user_uuid, org_id, false, conn).await {
                    Ok(_) => {}
                    Err(OrgPolicyErr::TwoFactorMissing) => {
                        err!("You cannot restore this user because it has no two-step login method activated");
                    }
                    Err(OrgPolicyErr::SingleOrgEnforced) => {
                        err!("You cannot restore this user because it is a member of an organization which forbids it");
                    }
                }
            }

            user_org.restore();
            user_org.save(conn).await?;
        }
        Some(_) => err!("User is already active"),
        None => err!("User not found in organization"),
    }
    Ok(())
}

<<<<<<< HEAD
#[get("/organizations/<org_id>/groups")]
async fn get_groups(org_id: String, _headers: AdminHeaders, conn: DbConn) -> JsonResult {
    let groups = Group::find_by_organization(&org_id, &conn).await.iter().map(Group::to_json).collect::<Value>();

    Ok(Json(json!({
        "Data": groups,
        "Object": "list",
        "ContinuationToken": null,
    })))
}

#[derive(Deserialize)]
#[allow(non_snake_case)]
struct GroupRequest {
    Name: String,
    AccessAll: Option<bool>,
    ExternalId: Option<String>,
    Collections: Vec<SelectionReadOnly>,
}

impl GroupRequest {
    pub fn to_group(&self, organizations_uuid: &str) -> ApiResult<Group> {
        match self.AccessAll {
            Some(access_all_value) => Ok(Group::new(
                organizations_uuid.to_owned(),
                self.Name.clone(),
                access_all_value,
                self.ExternalId.clone(),
            )),
            _ => err!("Could not convert GroupRequest to Group, because AccessAll has no value!"),
        }
    }

    pub fn update_group(&self, mut group: Group) -> ApiResult<Group> {
        match self.AccessAll {
            Some(access_all_value) => {
                group.name = self.Name.clone();
                group.access_all = access_all_value;
                group.set_external_id(self.ExternalId.clone());

                Ok(group)
            }
            _ => err!("Could not update group, because AccessAll has no value!"),
        }
    }
}

#[derive(Deserialize, Serialize)]
#[allow(non_snake_case)]
struct SelectionReadOnly {
    Id: String,
    ReadOnly: bool,
    HidePasswords: bool,
}

impl SelectionReadOnly {
    pub fn to_collection_group(&self, groups_uuid: String) -> CollectionGroup {
        CollectionGroup::new(self.Id.clone(), groups_uuid, self.ReadOnly, self.HidePasswords)
    }

    pub fn to_group_details_read_only(collection_group: &CollectionGroup) -> SelectionReadOnly {
        SelectionReadOnly {
            Id: collection_group.collections_uuid.clone(),
            ReadOnly: collection_group.read_only,
            HidePasswords: collection_group.hide_passwords,
        }
    }

    pub fn to_collection_group_details_read_only(collection_group: &CollectionGroup) -> SelectionReadOnly {
        SelectionReadOnly {
            Id: collection_group.groups_uuid.clone(),
            ReadOnly: collection_group.read_only,
            HidePasswords: collection_group.hide_passwords,
        }
    }

    pub fn to_json(&self) -> Value {
        json!(self)
    }
}

#[post("/organizations/<_org_id>/groups/<group_id>", data = "<data>")]
async fn post_group(
    _org_id: String,
    group_id: String,
    data: JsonUpcase<GroupRequest>,
    _headers: AdminHeaders,
    conn: DbConn,
) -> JsonResult {
    put_group(_org_id, group_id, data, _headers, conn).await
}

#[post("/organizations/<org_id>/groups", data = "<data>")]
async fn post_groups(
    org_id: String,
    _headers: AdminHeaders,
    data: JsonUpcase<GroupRequest>,
    conn: DbConn,
) -> JsonResult {
    let group_request = data.into_inner().data;
    let group = group_request.to_group(&org_id)?;

    add_update_group(group, group_request.Collections, &conn).await
}

#[put("/organizations/<_org_id>/groups/<group_id>", data = "<data>")]
async fn put_group(
    _org_id: String,
    group_id: String,
    data: JsonUpcase<GroupRequest>,
    _headers: AdminHeaders,
    conn: DbConn,
) -> JsonResult {
    let group = match Group::find_by_uuid(&group_id, &conn).await {
        Some(group) => group,
        None => err!("Group not found"),
    };

    let group_request = data.into_inner().data;
    let updated_group = group_request.update_group(group)?;

    CollectionGroup::delete_all_by_group(&group_id, &conn).await?;

    add_update_group(updated_group, group_request.Collections, &conn).await
}

async fn add_update_group(mut group: Group, collections: Vec<SelectionReadOnly>, conn: &DbConn) -> JsonResult {
    group.save(conn).await?;

    for selection_read_only_request in collections {
        let mut collection_group = selection_read_only_request.to_collection_group(group.uuid.clone());

        collection_group.save(conn).await?;
    }

    Ok(Json(json!({
        "Id": group.uuid,
        "OrganizationId": group.organizations_uuid,
        "Name": group.name,
        "AccessAll": group.access_all,
        "ExternalId": group.get_external_id()
    })))
}

#[get("/organizations/<_org_id>/groups/<group_id>/details")]
async fn get_group_details(_org_id: String, group_id: String, _headers: AdminHeaders, conn: DbConn) -> JsonResult {
    let group = match Group::find_by_uuid(&group_id, &conn).await {
        Some(group) => group,
        _ => err!("Group could not be found!"),
    };

    let collections_groups = CollectionGroup::find_by_group(&group_id, &conn)
        .await
        .iter()
        .map(|entry| SelectionReadOnly::to_group_details_read_only(entry).to_json())
        .collect::<Value>();

    Ok(Json(json!({
        "Id": group.uuid,
        "OrganizationId": group.organizations_uuid,
        "Name": group.name,
        "AccessAll": group.access_all,
        "ExternalId": group.get_external_id(),
        "Collections": collections_groups
    })))
}

#[post("/organizations/<org_id>/groups/<group_id>/delete")]
async fn post_delete_group(org_id: String, group_id: String, _headers: AdminHeaders, conn: DbConn) -> EmptyResult {
    delete_group(org_id, group_id, _headers, conn).await
}

#[delete("/organizations/<_org_id>/groups/<group_id>")]
async fn delete_group(_org_id: String, group_id: String, _headers: AdminHeaders, conn: DbConn) -> EmptyResult {
    let group = match Group::find_by_uuid(&group_id, &conn).await {
        Some(group) => group,
        _ => err!("Group not found"),
    };

    group.delete(&conn).await
}

#[get("/organizations/<_org_id>/groups/<group_id>")]
async fn get_group(_org_id: String, group_id: String, _headers: AdminHeaders, conn: DbConn) -> JsonResult {
    let group = match Group::find_by_uuid(&group_id, &conn).await {
        Some(group) => group,
        _ => err!("Group not found"),
    };

    Ok(Json(group.to_json()))
}

#[get("/organizations/<_org_id>/groups/<group_id>/users")]
async fn get_group_users(_org_id: String, group_id: String, _headers: AdminHeaders, conn: DbConn) -> JsonResult {
    match Group::find_by_uuid(&group_id, &conn).await {
        Some(_) => { /* Do nothing */ }
        _ => err!("Group could not be found!"),
    };

    let group_users: Vec<String> = GroupUser::find_by_group(&group_id, &conn)
        .await
        .iter()
        .map(|entry| entry.users_organizations_uuid.clone())
        .collect();

    Ok(Json(json!(group_users)))
}

#[put("/organizations/<_org_id>/groups/<group_id>/users", data = "<data>")]
async fn put_group_users(
    _org_id: String,
    group_id: String,
    _headers: AdminHeaders,
    data: JsonVec<String>,
    conn: DbConn,
) -> EmptyResult {
    match Group::find_by_uuid(&group_id, &conn).await {
        Some(_) => { /* Do nothing */ }
        _ => err!("Group could not be found!"),
    };

    GroupUser::delete_all_by_group(&group_id, &conn).await?;

    let assigned_user_ids = data.into_inner();
    for assigned_user_id in assigned_user_ids {
        let mut user_entry = GroupUser::new(group_id.clone(), assigned_user_id);
        user_entry.save(&conn).await?;
    }

    Ok(())
}

#[get("/organizations/<_org_id>/users/<user_id>/groups")]
async fn get_user_groups(_org_id: String, user_id: String, _headers: AdminHeaders, conn: DbConn) -> JsonResult {
    match UserOrganization::find_by_uuid(&user_id, &conn).await {
        Some(_) => { /* Do nothing */ }
        _ => err!("User could not be found!"),
    };

    let user_groups: Vec<String> =
        GroupUser::find_by_user(&user_id, &conn).await.iter().map(|entry| entry.groups_uuid.clone()).collect();

    Ok(Json(json!(user_groups)))
}

#[derive(Deserialize)]
#[allow(non_snake_case)]
struct OrganizationUserUpdateGroupsRequest {
    GroupIds: Vec<String>,
}

#[post("/organizations/<_org_id>/users/<user_id>/groups", data = "<data>")]
async fn post_user_groups(
    _org_id: String,
    user_id: String,
    data: JsonUpcase<OrganizationUserUpdateGroupsRequest>,
    _headers: AdminHeaders,
    conn: DbConn,
) -> EmptyResult {
    put_user_groups(_org_id, user_id, data, _headers, conn).await
}

#[put("/organizations/<_org_id>/users/<user_id>/groups", data = "<data>")]
async fn put_user_groups(
    _org_id: String,
    user_id: String,
    data: JsonUpcase<OrganizationUserUpdateGroupsRequest>,
    _headers: AdminHeaders,
    conn: DbConn,
) -> EmptyResult {
    match UserOrganization::find_by_uuid(&user_id, &conn).await {
        Some(_) => { /* Do nothing */ }
        _ => err!("User could not be found!"),
    };

    GroupUser::delete_all_by_user(&user_id, &conn).await?;

    let assigned_group_ids = data.into_inner().data;
    for assigned_group_id in assigned_group_ids.GroupIds {
        let mut group_user = GroupUser::new(assigned_group_id.clone(), user_id.clone());
        group_user.save(&conn).await?;
    }

    Ok(())
}

#[post("/organizations/<org_id>/groups/<group_id>/delete-user/<user_id>")]
async fn post_delete_group_user(
    org_id: String,
    group_id: String,
    user_id: String,
    headers: AdminHeaders,
    conn: DbConn,
) -> EmptyResult {
    delete_group_user(org_id, group_id, user_id, headers, conn).await
}

#[delete("/organizations/<_org_id>/groups/<group_id>/users/<user_id>")]
async fn delete_group_user(
    _org_id: String,
    group_id: String,
    user_id: String,
    _headers: AdminHeaders,
    conn: DbConn,
) -> EmptyResult {
    match UserOrganization::find_by_uuid(&user_id, &conn).await {
        Some(_) => { /* Do nothing */ }
        _ => err!("User could not be found!"),
    };

    match Group::find_by_uuid(&group_id, &conn).await {
        Some(_) => { /* Do nothing */ }
        _ => err!("Group could not be found!"),
    };

    GroupUser::delete_by_group_id_and_user_id(&group_id, &user_id, &conn).await
=======
// This is a new function active since the v2022.9.x clients.
// It combines the previous two calls done before.
// We call those two functions here and combine them our selfs.
//
// NOTE: It seems clients can't handle uppercase-first keys!!
//       We need to convert all keys so they have the first character to be a lowercase.
//       Else the export will be just an empty JSON file.
#[get("/organizations/<org_id>/export")]
async fn get_org_export(org_id: String, headers: AdminHeaders, conn: DbConn) -> Json<Value> {
    // Also both main keys here need to be lowercase, else the export will fail.
    Json(json!({
        "collections": convert_json_key_lcase_first(_get_org_collections(&org_id, &conn).await),
        "ciphers": convert_json_key_lcase_first(_get_org_details(&org_id, &headers.host, &headers.user.uuid, &conn).await),
    }))
>>>>>>> 6fa6eb18
}<|MERGE_RESOLUTION|>--- conflicted
+++ resolved
@@ -72,7 +72,6 @@
         bulk_activate_organization_user,
         restore_organization_user,
         bulk_restore_organization_user,
-<<<<<<< HEAD
         get_groups,
         post_groups,
         get_group,
@@ -87,10 +86,8 @@
         post_user_groups,
         put_user_groups,
         delete_group_user,
-        post_delete_group_user
-=======
+        post_delete_group_user,
         get_org_export
->>>>>>> 6fa6eb18
     ]
 }
 
@@ -1754,7 +1751,6 @@
     Ok(())
 }
 
-<<<<<<< HEAD
 #[get("/organizations/<org_id>/groups")]
 async fn get_groups(org_id: String, _headers: AdminHeaders, conn: DbConn) -> JsonResult {
     let groups = Group::find_by_organization(&org_id, &conn).await.iter().map(Group::to_json).collect::<Value>();
@@ -2071,7 +2067,8 @@
     };
 
     GroupUser::delete_by_group_id_and_user_id(&group_id, &user_id, &conn).await
-=======
+}
+
 // This is a new function active since the v2022.9.x clients.
 // It combines the previous two calls done before.
 // We call those two functions here and combine them our selfs.
@@ -2086,5 +2083,4 @@
         "collections": convert_json_key_lcase_first(_get_org_collections(&org_id, &conn).await),
         "ciphers": convert_json_key_lcase_first(_get_org_details(&org_id, &headers.host, &headers.user.uuid, &conn).await),
     }))
->>>>>>> 6fa6eb18
 }