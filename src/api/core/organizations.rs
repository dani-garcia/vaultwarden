--- conflicted
+++ resolved
@@ -61,7 +61,14 @@
         import,
         post_org_keys,
         bulk_public_keys,
-<<<<<<< HEAD
+        deactivate_organization_user,
+        bulk_deactivate_organization_user,
+        revoke_organization_user,
+        bulk_revoke_organization_user,
+        activate_organization_user,
+        bulk_activate_organization_user,
+        restore_organization_user,
+        bulk_restore_organization_user
         get_groups,
         post_groups,
         get_group,
@@ -77,16 +84,6 @@
         put_user_groups,
         delete_group_user,
         post_delete_group_user,
-=======
-        deactivate_organization_user,
-        bulk_deactivate_organization_user,
-        revoke_organization_user,
-        bulk_revoke_organization_user,
-        activate_organization_user,
-        bulk_activate_organization_user,
-        restore_organization_user,
-        bulk_restore_organization_user
->>>>>>> 9c891baa
     ]
 }
 
@@ -1535,327 +1532,6 @@
     Ok(())
 }
 
-<<<<<<< HEAD
-#[get("/organizations/<org_id>/groups")]
-async fn get_groups(org_id: String, _headers: AdminHeaders, conn: DbConn) -> JsonResult {
-    let groups = Group::find_by_organization(&org_id, &conn).await.iter().map(Group::to_json).collect::<Value>();
-
-    Ok(Json(json!({
-        "Data": groups,
-        "Object": "list",
-        "ContinuationToken": null,
-    })))
-}
-
-#[derive(Deserialize)]
-#[allow(non_snake_case)]
-struct GroupRequest {
-    Name: String,
-    AccessAll: Option<bool>,
-    ExternalId: String,
-    Collections: Vec<SelectionReadOnly>,
-}
-
-impl GroupRequest {
-    pub fn to_group(&self, organizations_uuid: &str) -> Result<Group, String> {
-        let access_all_value = match self.AccessAll {
-            Some(value) => value,
-            _ => return Err(String::from("Could not convert GroupRequest to Group, because AccessAll has no value!")),
-        };
-
-        Ok(Group::new(organizations_uuid.to_owned(), self.Name.clone(), access_all_value, self.ExternalId.clone()))
-    }
-
-    pub fn update_group(&self, mut group: Group) -> Result<Group, String> {
-        let access_all_value = match self.AccessAll {
-            Some(value) => value,
-            _ => return Err(String::from("Could not update group, because AccessAll has no value!")),
-        };
-
-        group.name = self.Name.clone();
-        group.access_all = access_all_value;
-        group.external_id = self.ExternalId.clone();
-
-        Ok(group)
-    }
-}
-
-#[derive(Deserialize, Serialize)]
-#[allow(non_snake_case)]
-struct SelectionReadOnly {
-    Id: String,
-    ReadOnly: bool,
-    HidePasswords: bool,
-}
-
-impl SelectionReadOnly {
-    pub fn to_collection_group(&self, groups_uuid: String) -> CollectionGroup {
-        CollectionGroup::new(self.Id.clone(), groups_uuid, self.ReadOnly, self.HidePasswords)
-    }
-
-    pub fn to_group_details_read_only(collection_group: &CollectionGroup) -> SelectionReadOnly {
-        SelectionReadOnly {
-            Id: collection_group.collections_uuid.clone(),
-            ReadOnly: collection_group.read_only,
-            HidePasswords: collection_group.hide_passwords,
-        }
-    }
-
-    pub fn to_collection_group_details_read_only(collection_group: &CollectionGroup) -> SelectionReadOnly {
-        SelectionReadOnly {
-            Id: collection_group.groups_uuid.clone(),
-            ReadOnly: collection_group.read_only,
-            HidePasswords: collection_group.hide_passwords,
-        }
-    }
-
-    pub fn to_json(&self) -> Value {
-        json!(self)
-    }
-}
-
-#[post("/organizations/<_org_id>/groups/<group_id>", data = "<data>")]
-async fn post_group(
-    _org_id: String,
-    group_id: String,
-    data: JsonUpcase<GroupRequest>,
-    _headers: AdminHeaders,
-    conn: DbConn,
-) -> JsonResult {
-    put_group(_org_id, group_id, data, _headers, conn).await
-}
-
-#[post("/organizations/<org_id>/groups", data = "<data>")]
-async fn post_groups(
-    org_id: String,
-    _headers: AdminHeaders,
-    data: JsonUpcase<GroupRequest>,
-    conn: DbConn,
-) -> JsonResult {
-    let group_request = data.into_inner().data;
-    let group = match group_request.to_group(&org_id) {
-        Ok(group) => group,
-        Err(err) => err!(&err),
-    };
-
-    add_update_group(group, group_request.Collections, &conn).await
-}
-
-#[put("/organizations/<_org_id>/groups/<group_id>", data = "<data>")]
-async fn put_group(
-    _org_id: String,
-    group_id: String,
-    data: JsonUpcase<GroupRequest>,
-    _headers: AdminHeaders,
-    conn: DbConn,
-) -> JsonResult {
-    let group = match Group::find_by_uuid(&group_id, &conn).await {
-        Some(group) => group,
-        None => err!("Group not found"),
-    };
-
-    let group_request = data.into_inner().data;
-    let updated_group = match group_request.update_group(group) {
-        Ok(group) => group,
-        Err(err) => err!(&err),
-    };
-
-    CollectionGroup::delete_all_by_group(&group_id, &conn).await?;
-
-    add_update_group(updated_group, group_request.Collections, &conn).await
-}
-
-async fn add_update_group(mut group: Group, collections: Vec<SelectionReadOnly>, conn: &DbConn) -> JsonResult {
-    group.save(conn).await?;
-
-    for selection_read_only_request in collections {
-        let mut collection_group = selection_read_only_request.to_collection_group(group.uuid.clone());
-
-        collection_group.save(conn).await?;
-    }
-
-    Ok(Json(json!({
-        "Id": group.uuid,
-        "OrganizationId": group.organizations_uuid,
-        "Name": group.name,
-        "AccessAll": group.access_all,
-        "ExternalId": group.external_id
-    })))
-}
-
-#[get("/organizations/<_org_id>/groups/<group_id>/details")]
-async fn get_group_details(_org_id: String, group_id: String, _headers: AdminHeaders, conn: DbConn) -> JsonResult {
-    let group = match Group::find_by_uuid(&group_id, &conn).await {
-        Some(group) => group,
-        _ => err!("Group could not be found!"),
-    };
-
-    let collections_groups = CollectionGroup::find_by_group(&group_id, &conn)
-        .await
-        .iter()
-        .map(|entry| SelectionReadOnly::to_group_details_read_only(entry).to_json())
-        .collect::<Value>();
-
-    Ok(Json(json!({
-        "Id": group.uuid,
-        "OrganizationId": group.organizations_uuid,
-        "Name": group.name,
-        "AccessAll": group.access_all,
-        "ExternalId": group.external_id,
-        "Collections": collections_groups
-    })))
-}
-
-#[post("/organizations/<org_id>/groups/<group_id>/delete")]
-async fn post_delete_group(org_id: String, group_id: String, _headers: AdminHeaders, conn: DbConn) -> EmptyResult {
-    delete_group(org_id, group_id, _headers, conn).await
-}
-
-#[delete("/organizations/<_org_id>/groups/<group_id>")]
-async fn delete_group(_org_id: String, group_id: String, _headers: AdminHeaders, conn: DbConn) -> EmptyResult {
-    let group = match Group::find_by_uuid(&group_id, &conn).await {
-        Some(group) => group,
-        _ => err!("Group not found"),
-    };
-
-    group.delete(&conn).await
-}
-
-#[get("/organizations/<_org_id>/groups/<group_id>")]
-async fn get_group(_org_id: String, group_id: String, _headers: AdminHeaders, conn: DbConn) -> JsonResult {
-    let group = match Group::find_by_uuid(&group_id, &conn).await {
-        Some(group) => group,
-        _ => err!("Group not found"),
-    };
-
-    Ok(Json(group.to_json()))
-}
-
-#[get("/organizations/<_org_id>/groups/<group_id>/users")]
-async fn get_group_users(_org_id: String, group_id: String, _headers: AdminHeaders, conn: DbConn) -> JsonResult {
-    match Group::find_by_uuid(&group_id, &conn).await {
-        Some(_) => { /* Do nothing */ }
-        _ => err!("Group could not be found!"),
-    };
-
-    let group_users: Vec<String> = GroupUser::find_by_group(&group_id, &conn)
-        .await
-        .iter()
-        .map(|entry| entry.users_organizations_uuid.clone())
-        .collect();
-
-    Ok(Json(json!(group_users)))
-}
-
-#[put("/organizations/<_org_id>/groups/<group_id>/users", data = "<data>")]
-async fn put_group_users(
-    _org_id: String,
-    group_id: String,
-    _headers: AdminHeaders,
-    data: JsonVec<String>,
-    conn: DbConn,
-) -> EmptyResult {
-    match Group::find_by_uuid(&group_id, &conn).await {
-        Some(_) => { /* Do nothing */ }
-        _ => err!("Group could not be found!"),
-    };
-
-    GroupUser::delete_all_by_group(&group_id, &conn).await?;
-
-    let assigned_user_ids = data.into_inner();
-    for assigned_user_id in assigned_user_ids {
-        let mut user_entry = GroupUser::new(group_id.clone(), assigned_user_id);
-        user_entry.save(&conn).await?;
-    }
-
-    Ok(())
-}
-
-#[get("/organizations/<_org_id>/users/<user_id>/groups")]
-async fn get_user_groups(_org_id: String, user_id: String, _headers: AdminHeaders, conn: DbConn) -> JsonResult {
-    match UserOrganization::find_by_uuid(&user_id, &conn).await {
-        Some(_) => { /* Do nothing */ }
-        _ => err!("User could not be found!"),
-    };
-
-    let user_groups: Vec<String> =
-        GroupUser::find_by_user(&user_id, &conn).await.iter().map(|entry| entry.groups_uuid.clone()).collect();
-
-    Ok(Json(json!(user_groups)))
-}
-
-#[derive(Deserialize)]
-#[allow(non_snake_case)]
-struct OrganizationUserUpdateGroupsRequest {
-    GroupIds: Vec<String>,
-}
-
-#[post("/organizations/<_org_id>/users/<user_id>/groups", data = "<data>")]
-async fn post_user_groups(
-    _org_id: String,
-    user_id: String,
-    data: JsonUpcase<OrganizationUserUpdateGroupsRequest>,
-    _headers: AdminHeaders,
-    conn: DbConn,
-) -> EmptyResult {
-    put_user_groups(_org_id, user_id, data, _headers, conn).await
-}
-
-#[put("/organizations/<_org_id>/users/<user_id>/groups", data = "<data>")]
-async fn put_user_groups(
-    _org_id: String,
-    user_id: String,
-    data: JsonUpcase<OrganizationUserUpdateGroupsRequest>,
-    _headers: AdminHeaders,
-    conn: DbConn,
-) -> EmptyResult {
-    match UserOrganization::find_by_uuid(&user_id, &conn).await {
-        Some(_) => { /* Do nothing */ }
-        _ => err!("User could not be found!"),
-    };
-
-    GroupUser::delete_all_by_user(&user_id, &conn).await?;
-
-    let assigned_group_ids = data.into_inner().data;
-    for assigned_group_id in assigned_group_ids.GroupIds {
-        let mut group_user = GroupUser::new(assigned_group_id.clone(), user_id.clone());
-        group_user.save(&conn).await?;
-    }
-
-    Ok(())
-}
-
-#[post("/organizations/<org_id>/groups/<group_id>/delete-user/<user_id>")]
-async fn post_delete_group_user(
-    org_id: String,
-    group_id: String,
-    user_id: String,
-    headers: AdminHeaders,
-    conn: DbConn,
-) -> EmptyResult {
-    delete_group_user(org_id, group_id, user_id, headers, conn).await
-}
-
-#[delete("/organizations/<_org_id>/groups/<group_id>/users/<user_id>")]
-async fn delete_group_user(
-    _org_id: String,
-    group_id: String,
-    user_id: String,
-    _headers: AdminHeaders,
-    conn: DbConn,
-) -> EmptyResult {
-    match UserOrganization::find_by_uuid(&user_id, &conn).await {
-        Some(_) => { /* Do nothing */ }
-        _ => err!("User could not be found!"),
-    };
-
-    match Group::find_by_uuid(&group_id, &conn).await {
-        Some(_) => { /* Do nothing */ }
-        _ => err!("Group could not be found!"),
-    };
-
-    GroupUser::delete_by_group_id_and_user_id(&group_id, &user_id, &conn).await
-=======
 // Pre web-vault v2022.9.x endpoint
 #[put("/organizations/<org_id>/users/<org_user_id>/deactivate")]
 async fn deactivate_organization_user(
@@ -2061,5 +1737,324 @@
         None => err!("User not found in organization"),
     }
     Ok(())
->>>>>>> 9c891baa
+
+#[get("/organizations/<org_id>/groups")]
+async fn get_groups(org_id: String, _headers: AdminHeaders, conn: DbConn) -> JsonResult {
+    let groups = Group::find_by_organization(&org_id, &conn).await.iter().map(Group::to_json).collect::<Value>();
+
+    Ok(Json(json!({
+        "Data": groups,
+        "Object": "list",
+        "ContinuationToken": null,
+    })))
+}
+
+#[derive(Deserialize)]
+#[allow(non_snake_case)]
+struct GroupRequest {
+    Name: String,
+    AccessAll: Option<bool>,
+    ExternalId: String,
+    Collections: Vec<SelectionReadOnly>,
+}
+
+impl GroupRequest {
+    pub fn to_group(&self, organizations_uuid: &str) -> Result<Group, String> {
+        let access_all_value = match self.AccessAll {
+            Some(value) => value,
+            _ => return Err(String::from("Could not convert GroupRequest to Group, because AccessAll has no value!")),
+        };
+
+        Ok(Group::new(organizations_uuid.to_owned(), self.Name.clone(), access_all_value, self.ExternalId.clone()))
+    }
+
+    pub fn update_group(&self, mut group: Group) -> Result<Group, String> {
+        let access_all_value = match self.AccessAll {
+            Some(value) => value,
+            _ => return Err(String::from("Could not update group, because AccessAll has no value!")),
+        };
+
+        group.name = self.Name.clone();
+        group.access_all = access_all_value;
+        group.external_id = self.ExternalId.clone();
+
+        Ok(group)
+    }
+}
+
+#[derive(Deserialize, Serialize)]
+#[allow(non_snake_case)]
+struct SelectionReadOnly {
+    Id: String,
+    ReadOnly: bool,
+    HidePasswords: bool,
+}
+
+impl SelectionReadOnly {
+    pub fn to_collection_group(&self, groups_uuid: String) -> CollectionGroup {
+        CollectionGroup::new(self.Id.clone(), groups_uuid, self.ReadOnly, self.HidePasswords)
+    }
+
+    pub fn to_group_details_read_only(collection_group: &CollectionGroup) -> SelectionReadOnly {
+        SelectionReadOnly {
+            Id: collection_group.collections_uuid.clone(),
+            ReadOnly: collection_group.read_only,
+            HidePasswords: collection_group.hide_passwords,
+        }
+    }
+
+    pub fn to_collection_group_details_read_only(collection_group: &CollectionGroup) -> SelectionReadOnly {
+        SelectionReadOnly {
+            Id: collection_group.groups_uuid.clone(),
+            ReadOnly: collection_group.read_only,
+            HidePasswords: collection_group.hide_passwords,
+        }
+    }
+
+    pub fn to_json(&self) -> Value {
+        json!(self)
+    }
+}
+
+#[post("/organizations/<_org_id>/groups/<group_id>", data = "<data>")]
+async fn post_group(
+    _org_id: String,
+    group_id: String,
+    data: JsonUpcase<GroupRequest>,
+    _headers: AdminHeaders,
+    conn: DbConn,
+) -> JsonResult {
+    put_group(_org_id, group_id, data, _headers, conn).await
+}
+
+#[post("/organizations/<org_id>/groups", data = "<data>")]
+async fn post_groups(
+    org_id: String,
+    _headers: AdminHeaders,
+    data: JsonUpcase<GroupRequest>,
+    conn: DbConn,
+) -> JsonResult {
+    let group_request = data.into_inner().data;
+    let group = match group_request.to_group(&org_id) {
+        Ok(group) => group,
+        Err(err) => err!(&err),
+    };
+
+    add_update_group(group, group_request.Collections, &conn).await
+}
+
+#[put("/organizations/<_org_id>/groups/<group_id>", data = "<data>")]
+async fn put_group(
+    _org_id: String,
+    group_id: String,
+    data: JsonUpcase<GroupRequest>,
+    _headers: AdminHeaders,
+    conn: DbConn,
+) -> JsonResult {
+    let group = match Group::find_by_uuid(&group_id, &conn).await {
+        Some(group) => group,
+        None => err!("Group not found"),
+    };
+
+    let group_request = data.into_inner().data;
+    let updated_group = match group_request.update_group(group) {
+        Ok(group) => group,
+        Err(err) => err!(&err),
+    };
+
+    CollectionGroup::delete_all_by_group(&group_id, &conn).await?;
+
+    add_update_group(updated_group, group_request.Collections, &conn).await
+}
+
+async fn add_update_group(mut group: Group, collections: Vec<SelectionReadOnly>, conn: &DbConn) -> JsonResult {
+    group.save(conn).await?;
+
+    for selection_read_only_request in collections {
+        let mut collection_group = selection_read_only_request.to_collection_group(group.uuid.clone());
+
+        collection_group.save(conn).await?;
+    }
+
+    Ok(Json(json!({
+        "Id": group.uuid,
+        "OrganizationId": group.organizations_uuid,
+        "Name": group.name,
+        "AccessAll": group.access_all,
+        "ExternalId": group.external_id
+    })))
+}
+
+#[get("/organizations/<_org_id>/groups/<group_id>/details")]
+async fn get_group_details(_org_id: String, group_id: String, _headers: AdminHeaders, conn: DbConn) -> JsonResult {
+    let group = match Group::find_by_uuid(&group_id, &conn).await {
+        Some(group) => group,
+        _ => err!("Group could not be found!"),
+    };
+
+    let collections_groups = CollectionGroup::find_by_group(&group_id, &conn)
+        .await
+        .iter()
+        .map(|entry| SelectionReadOnly::to_group_details_read_only(entry).to_json())
+        .collect::<Value>();
+
+    Ok(Json(json!({
+        "Id": group.uuid,
+        "OrganizationId": group.organizations_uuid,
+        "Name": group.name,
+        "AccessAll": group.access_all,
+        "ExternalId": group.external_id,
+        "Collections": collections_groups
+    })))
+}
+
+#[post("/organizations/<org_id>/groups/<group_id>/delete")]
+async fn post_delete_group(org_id: String, group_id: String, _headers: AdminHeaders, conn: DbConn) -> EmptyResult {
+    delete_group(org_id, group_id, _headers, conn).await
+}
+
+#[delete("/organizations/<_org_id>/groups/<group_id>")]
+async fn delete_group(_org_id: String, group_id: String, _headers: AdminHeaders, conn: DbConn) -> EmptyResult {
+    let group = match Group::find_by_uuid(&group_id, &conn).await {
+        Some(group) => group,
+        _ => err!("Group not found"),
+    };
+
+    group.delete(&conn).await
+}
+
+#[get("/organizations/<_org_id>/groups/<group_id>")]
+async fn get_group(_org_id: String, group_id: String, _headers: AdminHeaders, conn: DbConn) -> JsonResult {
+    let group = match Group::find_by_uuid(&group_id, &conn).await {
+        Some(group) => group,
+        _ => err!("Group not found"),
+    };
+
+    Ok(Json(group.to_json()))
+}
+
+#[get("/organizations/<_org_id>/groups/<group_id>/users")]
+async fn get_group_users(_org_id: String, group_id: String, _headers: AdminHeaders, conn: DbConn) -> JsonResult {
+    match Group::find_by_uuid(&group_id, &conn).await {
+        Some(_) => { /* Do nothing */ }
+        _ => err!("Group could not be found!"),
+    };
+
+    let group_users: Vec<String> = GroupUser::find_by_group(&group_id, &conn)
+        .await
+        .iter()
+        .map(|entry| entry.users_organizations_uuid.clone())
+        .collect();
+
+    Ok(Json(json!(group_users)))
+}
+
+#[put("/organizations/<_org_id>/groups/<group_id>/users", data = "<data>")]
+async fn put_group_users(
+    _org_id: String,
+    group_id: String,
+    _headers: AdminHeaders,
+    data: JsonVec<String>,
+    conn: DbConn,
+) -> EmptyResult {
+    match Group::find_by_uuid(&group_id, &conn).await {
+        Some(_) => { /* Do nothing */ }
+        _ => err!("Group could not be found!"),
+    };
+
+    GroupUser::delete_all_by_group(&group_id, &conn).await?;
+
+    let assigned_user_ids = data.into_inner();
+    for assigned_user_id in assigned_user_ids {
+        let mut user_entry = GroupUser::new(group_id.clone(), assigned_user_id);
+        user_entry.save(&conn).await?;
+    }
+
+    Ok(())
+}
+
+#[get("/organizations/<_org_id>/users/<user_id>/groups")]
+async fn get_user_groups(_org_id: String, user_id: String, _headers: AdminHeaders, conn: DbConn) -> JsonResult {
+    match UserOrganization::find_by_uuid(&user_id, &conn).await {
+        Some(_) => { /* Do nothing */ }
+        _ => err!("User could not be found!"),
+    };
+
+    let user_groups: Vec<String> =
+        GroupUser::find_by_user(&user_id, &conn).await.iter().map(|entry| entry.groups_uuid.clone()).collect();
+
+    Ok(Json(json!(user_groups)))
+}
+
+#[derive(Deserialize)]
+#[allow(non_snake_case)]
+struct OrganizationUserUpdateGroupsRequest {
+    GroupIds: Vec<String>,
+}
+
+#[post("/organizations/<_org_id>/users/<user_id>/groups", data = "<data>")]
+async fn post_user_groups(
+    _org_id: String,
+    user_id: String,
+    data: JsonUpcase<OrganizationUserUpdateGroupsRequest>,
+    _headers: AdminHeaders,
+    conn: DbConn,
+) -> EmptyResult {
+    put_user_groups(_org_id, user_id, data, _headers, conn).await
+}
+
+#[put("/organizations/<_org_id>/users/<user_id>/groups", data = "<data>")]
+async fn put_user_groups(
+    _org_id: String,
+    user_id: String,
+    data: JsonUpcase<OrganizationUserUpdateGroupsRequest>,
+    _headers: AdminHeaders,
+    conn: DbConn,
+) -> EmptyResult {
+    match UserOrganization::find_by_uuid(&user_id, &conn).await {
+        Some(_) => { /* Do nothing */ }
+        _ => err!("User could not be found!"),
+    };
+
+    GroupUser::delete_all_by_user(&user_id, &conn).await?;
+
+    let assigned_group_ids = data.into_inner().data;
+    for assigned_group_id in assigned_group_ids.GroupIds {
+        let mut group_user = GroupUser::new(assigned_group_id.clone(), user_id.clone());
+        group_user.save(&conn).await?;
+    }
+
+    Ok(())
+}
+
+#[post("/organizations/<org_id>/groups/<group_id>/delete-user/<user_id>")]
+async fn post_delete_group_user(
+    org_id: String,
+    group_id: String,
+    user_id: String,
+    headers: AdminHeaders,
+    conn: DbConn,
+) -> EmptyResult {
+    delete_group_user(org_id, group_id, user_id, headers, conn).await
+}
+
+#[delete("/organizations/<_org_id>/groups/<group_id>/users/<user_id>")]
+async fn delete_group_user(
+    _org_id: String,
+    group_id: String,
+    user_id: String,
+    _headers: AdminHeaders,
+    conn: DbConn,
+) -> EmptyResult {
+    match UserOrganization::find_by_uuid(&user_id, &conn).await {
+        Some(_) => { /* Do nothing */ }
+        _ => err!("User could not be found!"),
+    };
+
+    match Group::find_by_uuid(&group_id, &conn).await {
+        Some(_) => { /* Do nothing */ }
+        _ => err!("Group could not be found!"),
+    };
+
+    GroupUser::delete_by_group_id_and_user_id(&group_id, &user_id, &conn).await
 }