use data_encoding::BASE32;
use rocket::serde::json::Json;
use rocket::Route;

use crate::{
    api::{
        core::log_user_event, core::two_factor::_generate_recover_code, EmptyResult, JsonResult, JsonUpcase,
        PasswordOrOtpData,
    },
    auth::{ClientIp, Headers},
    crypto,
    db::{
        models::{EventType, TwoFactor, TwoFactorType},
        DbConn,
    },
    util::NumberOrString,
};

pub use crate::config::CONFIG;

pub fn routes() -> Vec<Route> {
    routes![generate_authenticator, activate_authenticator, activate_authenticator_put,]
}

#[post("/two-factor/get-authenticator", data = "<data>")]
async fn generate_authenticator(data: JsonUpcase<PasswordOrOtpData>, headers: Headers, mut conn: DbConn) -> JsonResult {
    let data: PasswordOrOtpData = data.into_inner().data;
    let user = headers.user;

    data.validate(&user, false, &mut conn).await?;

    let type_ = TwoFactorType::Authenticator as i32;
    let twofactor = TwoFactor::find_by_user_and_type(&user.uuid, type_, &mut conn).await;

    let (enabled, key) = match twofactor {
        Some(tf) => (true, tf.data),
        _ => (false, crypto::encode_random_bytes::<20>(BASE32)),
    };

    Ok(Json(json!({
        "Enabled": enabled,
        "Key": key,
        "Object": "twoFactorAuthenticator"
    })))
}

#[derive(Deserialize, Debug)]
#[allow(non_snake_case)]
struct EnableAuthenticatorData {
    Key: String,
    Token: NumberOrString,
    MasterPasswordHash: Option<String>,
    Otp: Option<String>,
}

#[post("/two-factor/authenticator", data = "<data>")]
async fn activate_authenticator(
    data: JsonUpcase<EnableAuthenticatorData>,
    headers: Headers,
    mut conn: DbConn,
) -> JsonResult {
    let data: EnableAuthenticatorData = data.into_inner().data;
    let key = data.Key;
    let token = data.Token.into_string();

    let mut user = headers.user;

    PasswordOrOtpData {
        MasterPasswordHash: data.MasterPasswordHash,
        Otp: data.Otp,
    }
    .validate(&user, true, &mut conn)
    .await?;

    // Validate key as base32 and 20 bytes length
    let decoded_key: Vec<u8> = match BASE32.decode(key.as_bytes()) {
        Ok(decoded) => decoded,
        _ => err!("Invalid totp secret"),
    };

    if decoded_key.len() != 20 {
        err!("Invalid key length")
    }

    // Validate the token provided with the key, and save new twofactor
    validate_totp_code(&user.uuid, &token, &key.to_uppercase(), &headers.ip, &mut conn).await?;

    _generate_recover_code(&mut user, &mut conn).await;

    log_user_event(EventType::UserUpdated2fa as i32, &user.uuid, headers.device.atype, &headers.ip.ip, &mut conn).await;

    Ok(Json(json!({
        "Enabled": true,
        "Key": key,
        "Object": "twoFactorAuthenticator"
    })))
}

#[put("/two-factor/authenticator", data = "<data>")]
async fn activate_authenticator_put(
    data: JsonUpcase<EnableAuthenticatorData>,
    headers: Headers,
    conn: DbConn,
) -> JsonResult {
    activate_authenticator(data, headers, conn).await
}

pub async fn validate_totp_code_str(
    user_uuid: &str,
    totp_code: &str,
    secret: &str,
    ip: &ClientIp,
    conn: &mut DbConn,
) -> EmptyResult {
    if !totp_code.chars().all(char::is_numeric) {
        err!("TOTP code is not a number");
    }

    validate_totp_code(user_uuid, totp_code, secret, ip, conn).await
}

pub async fn validate_totp_code(
    user_uuid: &str,
    totp_code: &str,
    secret: &str,
    ip: &ClientIp,
    conn: &mut DbConn,
) -> EmptyResult {
    use totp_lite::{totp_custom, Sha1};

    let decoded_secret = match BASE32.decode(secret.as_bytes()) {
        Ok(s) => s,
        Err(_) => err!("Invalid TOTP secret"),
    };

    let mut twofactor =
        match TwoFactor::find_by_user_and_type(user_uuid, TwoFactorType::Authenticator as i32, conn).await {
            Some(tf) => tf,
            _ => TwoFactor::new(user_uuid.to_string(), TwoFactorType::Authenticator, secret.to_string()),
        };

    // The amount of steps back and forward in time
    // Also check if we need to disable time drifted TOTP codes.
    // If that is the case, we set the steps to 0 so only the current TOTP is valid.
    let steps = i64::from(!CONFIG.authenticator_disable_time_drift());

    // Get the current system time in UNIX Epoch (UTC)
    let current_time = chrono::Utc::now();
    let current_timestamp = current_time.timestamp();

    for step in -steps..=steps {
        let time_step = current_timestamp / 30i64 + step;

        // We need to calculate the time offsite and cast it as an u64.
        // Since we only have times into the future and the totp generator needs an u64 instead of the default i64.
        let time = (current_timestamp + step * 30i64) as u64;
        let generated = totp_custom::<Sha1>(30, 6, &decoded_secret, time);

<<<<<<< HEAD
        // Check the the given code equals the generated and if the time_step is larger then the one last used.
        if generated == totp_code && time_step > twofactor.last_used {
=======
        // Check the given code equals the generated and if the time_step is larger then the one last used.
        if generated == totp_code && time_step > i64::from(twofactor.last_used) {
>>>>>>> 29144b2c
            // If the step does not equals 0 the time is drifted either server or client side.
            if step != 0 {
                warn!("TOTP Time drift detected. The step offset is {}", step);
            }

            // Save the last used time step so only totp time steps higher then this one are allowed.
            // This will also save a newly created twofactor if the code is correct.
            twofactor.last_used = time_step;
            twofactor.save(conn).await?;
            return Ok(());
        } else if generated == totp_code && time_step <= twofactor.last_used {
            warn!("This TOTP or a TOTP code within {} steps back or forward has already been used!", steps);
            err!(
                format!("Invalid TOTP code! Server time: {} IP: {}", current_time.format("%F %T UTC"), ip.ip),
                ErrorEvent {
                    event: EventType::UserFailedLogIn2fa
                }
            );
        }
    }

    // Else no valid code received, deny access
    err!(
        format!("Invalid TOTP code! Server time: {} IP: {}", current_time.format("%F %T UTC"), ip.ip),
        ErrorEvent {
            event: EventType::UserFailedLogIn2fa
        }
    );
}<|MERGE_RESOLUTION|>--- conflicted
+++ resolved
@@ -156,13 +156,8 @@
         let time = (current_timestamp + step * 30i64) as u64;
         let generated = totp_custom::<Sha1>(30, 6, &decoded_secret, time);
 
-<<<<<<< HEAD
-        // Check the the given code equals the generated and if the time_step is larger then the one last used.
+        // Check the given code equals the generated and if the time_step is larger then the one last used.
         if generated == totp_code && time_step > twofactor.last_used {
-=======
-        // Check the given code equals the generated and if the time_step is larger then the one last used.
-        if generated == totp_code && time_step > i64::from(twofactor.last_used) {
->>>>>>> 29144b2c
             // If the step does not equals 0 the time is drifted either server or client side.
             if step != 0 {
                 warn!("TOTP Time drift detected. The step offset is {}", step);
