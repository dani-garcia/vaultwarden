--- conflicted
+++ resolved
@@ -190,17 +190,12 @@
 
 #[get("/config")]
 fn config() -> Json<Value> {
-<<<<<<< HEAD
     // TODO: maybe this should be extracted from the current request params
     let domain = crate::CONFIG.main_domain();
-    let feature_states = parse_experimental_client_feature_flags(&crate::CONFIG.experimental_client_feature_flags());
-=======
-    let domain = crate::CONFIG.domain();
     let mut feature_states =
         parse_experimental_client_feature_flags(&crate::CONFIG.experimental_client_feature_flags());
     // Force the new key rotation feature
     feature_states.insert("key-rotation-improvements".to_string(), true);
->>>>>>> 0fe93ede
     Json(json!({
         // Note: The clients use this version to handle backwards compatibility concerns
         // This means they expect a version that closely matches the Bitwarden server version
