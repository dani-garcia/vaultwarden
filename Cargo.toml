[package]
name = "vaultwarden"
version = "1.0.0"
authors = ["Daniel García <dani-garcia@users.noreply.github.com>"]
edition = "2021"
rust-version = "1.75.0"
resolver = "2"

repository = "https://github.com/dani-garcia/vaultwarden"
readme = "README.md"
license = "AGPL-3.0-only"
publish = false
build = "build.rs"

[features]
# default = ["sqlite"]
# Empty to keep compatibility, prefer to set USE_SYSLOG=true
enable_syslog = []
mysql = ["diesel/mysql", "diesel_migrations/mysql"]
postgresql = ["diesel/postgres", "diesel_migrations/postgres"]
sqlite = ["diesel/sqlite", "diesel_migrations/sqlite", "libsqlite3-sys"]
# Enable to use a vendored and statically linked openssl
vendored_openssl = ["openssl/vendored"]
# Enable MiMalloc memory allocator to replace the default malloc
# This can improve performance for Alpine builds
enable_mimalloc = ["mimalloc"]
# This is a development dependency, and should only be used during development!
# It enables the usage of the diesel_logger crate, which is able to output the generated queries.
# You also need to set an env variable `QUERY_LOGGER=1` to fully activate this so you do not have to re-compile
# if you want to turn off the logging for a specific run.
query_logger = ["diesel_logger"]

# Enable unstable features, requires nightly
# Currently only used to enable rusts official ip support
unstable = []

[target."cfg(not(windows))".dependencies]
# Logging
syslog = "6.1.1"

[dependencies]
# Logging
log = "0.4.21"
fern = { version = "0.6.2", features = ["syslog-6", "reopen-1"] }
tracing = { version = "0.1.40", features = ["log"] } # Needed to have lettre and webauthn-rs trace logging to work

# A `dotenv` implementation for Rust
dotenvy = { version = "0.15.7", default-features = false }

# Lazy initialization
once_cell = "1.19.0"

# Numerical libraries
num-traits = "0.2.18"
num-derive = "0.4.2"
bigdecimal = "0.4.3"

# Web framework
rocket = { version = "0.5.0", features = ["tls", "json"], default-features = false }
rocket_ws = { version ="0.1.0" }

# WebSockets libraries
rmpv = "1.0.2" # MessagePack library

# Concurrent HashMap used for WebSocket messaging and favicons
dashmap = "5.5.3"

# Async futures
futures = "0.3.30"
tokio = { version = "1.37.0", features = ["rt-multi-thread", "fs", "io-util", "parking_lot", "time", "signal", "net"] }

# A generic serialization/deserialization framework
serde = { version = "1.0.198", features = ["derive"] }
serde_json = "1.0.116"

# A safe, extensible ORM and Query builder
diesel = { version = "2.1.6", features = ["chrono", "r2d2", "numeric"] }
diesel_migrations = "2.1.0"
diesel_logger = { version = "0.3.0", optional = true }

# Bundled/Static SQLite
libsqlite3-sys = { version = "0.28.0", features = ["bundled"], optional = true }

# Crypto-related libraries
rand = { version = "0.8.5", features = ["small_rng"] }
ring = "0.17.8"

# UUID generation
uuid = { version = "1.8.0", features = ["v4"] }

# Date and time libraries
chrono = { version = "0.4.38", features = ["clock", "serde"], default-features = false }
chrono-tz = "0.9.0"
time = "0.3.36"

# Job scheduler
job_scheduler_ng = "2.0.5"

# Data encoding library Hex/Base32/Base64
data-encoding = "2.5.0"

# JWT library
jsonwebtoken = "9.3.0"

# TOTP library
totp-lite = "2.0.1"

# Yubico Library
yubico = { version = "0.11.0", features = ["online-tokio"], default-features = false }

# WebAuthn libraries
webauthn-rs = "0.3.2"

# Handling of URL's for WebAuthn and favicons
url = "2.5.0"

# Email libraries
lettre = { version = "0.11.7", features = ["smtp-transport", "sendmail-transport", "builder", "serde", "tokio1-native-tls", "hostname", "tracing", "tokio1"], default-features = false }
percent-encoding = "2.3.1" # URL encoding library used for URL's in the emails
email_address = "0.2.4"

# HTML Template library
handlebars = { version = "5.1.2", features = ["dir_source"] }

# HTTP client (Used for favicons, version check, DUO and HIBP API)
<<<<<<< HEAD
reqwest = { version = "0.12.3", features = ["native-tls-alpn", "stream", "json", "gzip", "brotli", "socks", "cookies"] }
hickory-resolver = "0.24.0"
=======
reqwest = { version = "0.12.4", features = ["native-tls-alpn", "stream", "json", "gzip", "brotli", "socks", "cookies", "hickory-dns"] }
>>>>>>> 2ad33ec9

# Favicon extraction libraries
html5gum = "0.5.7"
regex = { version = "1.10.4", features = ["std", "perf", "unicode-perl"], default-features = false }
data-url = "0.3.1"
bytes = "1.6.0"

# Cache function results (Used for version check and favicon fetching)
cached = { version = "0.50.0", features = ["async"] }

# Used for custom short lived cookie jar during favicon extraction
cookie = "0.18.1"
cookie_store = "0.21.0"

# Used by U2F, JWT and PostgreSQL
openssl = "0.10.64"

# CLI argument parsing
pico-args = "0.5.0"

# Macro ident concatenation
paste = "1.0.14"
governor = "0.6.3"

# Check client versions for specific features.
semver = "1.0.22"

# Allow overriding the default memory allocator
# Mainly used for the musl builds, since the default musl malloc is very slow
mimalloc = { version = "0.1.41", features = ["secure"], default-features = false, optional = true }
which = "6.0.1"

# Argon2 library with support for the PHC format
argon2 = "0.5.3"

# Reading a password from the cli for generating the Argon2id ADMIN_TOKEN
rpassword = "7.3.1"


# Strip debuginfo from the release builds
# The symbols are the provide better panic traces
# Also enable fat LTO and use 1 codegen unit for optimizations
[profile.release]
strip = "debuginfo"
lto = "fat"
codegen-units = 1


# A little bit of a speedup
[profile.dev]
split-debuginfo = "unpacked"

# Always build argon2 using opt-level 3
# This is a huge speed improvement during testing
[profile.dev.package.argon2]
opt-level = 3

# Optimize for size
[profile.release-micro]
inherits = "release"
opt-level = "z"
strip = "symbols"
lto = "fat"
codegen-units = 1
panic = "abort"

# Profile for systems with low resources
# It will use less resources during build
[profile.release-low]
inherits = "release"
strip = "symbols"
lto = "thin"
codegen-units = 16

# Linting config
[lints.rust]
# Forbid
unsafe_code = "forbid"
non_ascii_idents = "forbid"

# Deny
future_incompatible = { level = "deny", priority = -1 }
noop_method_call = "deny"
pointer_structural_match = "deny"
rust_2018_idioms = { level = "deny", priority = -1 }
rust_2021_compatibility = { level = "deny", priority = -1 }
trivial_casts = "deny"
trivial_numeric_casts = "deny"
unused = { level = "deny", priority = -1 }
unused_import_braces = "deny"
unused_lifetimes = "deny"
deprecated_in_future = "deny"

[lints.clippy]
# Allow
# We need this since Rust v1.76+, since it has some bugs
# https://github.com/rust-lang/rust-clippy/issues/12016
blocks_in_conditions = "allow"

# Deny
cast_lossless = "deny"
clone_on_ref_ptr = "deny"
equatable_if_let = "deny"
float_cmp_const = "deny"
inefficient_to_string = "deny"
iter_on_empty_collections = "deny"
iter_on_single_items = "deny"
linkedlist = "deny"
macro_use_imports = "deny"
manual_assert = "deny"
manual_instant_elapsed = "deny"
manual_string_new = "deny"
match_wildcard_for_single_variants = "deny"
mem_forget = "deny"
needless_lifetimes = "deny"
string_add_assign = "deny"
string_to_string = "deny"
unnecessary_join = "deny"
unnecessary_self_imports = "deny"
unused_async = "deny"
verbose_file_reads = "deny"
zero_sized_map_values = "deny"<|MERGE_RESOLUTION|>--- conflicted
+++ resolved
@@ -123,12 +123,8 @@
 handlebars = { version = "5.1.2", features = ["dir_source"] }
 
 # HTTP client (Used for favicons, version check, DUO and HIBP API)
-<<<<<<< HEAD
-reqwest = { version = "0.12.3", features = ["native-tls-alpn", "stream", "json", "gzip", "brotli", "socks", "cookies"] }
-hickory-resolver = "0.24.0"
-=======
-reqwest = { version = "0.12.4", features = ["native-tls-alpn", "stream", "json", "gzip", "brotli", "socks", "cookies", "hickory-dns"] }
->>>>>>> 2ad33ec9
+reqwest = { version = "0.12.4", features = ["native-tls-alpn", "stream", "json", "gzip", "brotli", "socks", "cookies"] }
+hickory-resolver = "0.24.1"
 
 # Favicon extraction libraries
 html5gum = "0.5.7"
