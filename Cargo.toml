[workspace]
members = ["macros"]

[package]
name = "vaultwarden"
version = "1.0.0"
authors = ["Daniel García <dani-garcia@users.noreply.github.com>"]
edition = "2021"
rust-version = "1.86.0"
resolver = "2"

repository = "https://github.com/dani-garcia/vaultwarden"
readme = "README.md"
license = "AGPL-3.0-only"
publish = false
build = "build.rs"

[features]
# default = ["sqlite"]
# Empty to keep compatibility, prefer to set USE_SYSLOG=true
enable_syslog = []
mysql = ["diesel/mysql", "diesel_migrations/mysql"]
postgresql = ["diesel/postgres", "diesel_migrations/postgres"]
sqlite = ["diesel/sqlite", "diesel_migrations/sqlite", "dep:libsqlite3-sys"]
# Enable to use a vendored and statically linked openssl
vendored_openssl = ["openssl/vendored"]
# Enable MiMalloc memory allocator to replace the default malloc
# This can improve performance for Alpine builds
enable_mimalloc = ["dep:mimalloc"]
# This is a development dependency, and should only be used during development!
# It enables the usage of the diesel_logger crate, which is able to output the generated queries.
# You also need to set an env variable `QUERY_LOGGER=1` to fully activate this so you do not have to re-compile
# if you want to turn off the logging for a specific run.
query_logger = ["dep:diesel_logger"]
s3 = ["opendal/services-s3", "dep:aws-config", "dep:aws-credential-types", "dep:aws-smithy-runtime-api", "dep:anyhow", "dep:http", "dep:reqsign"]

# Enable unstable features, requires nightly
# Currently only used to enable rusts official ip support
unstable = []

[target."cfg(unix)".dependencies]
# Logging
syslog = "7.0.0"

[dependencies]
macros = { path = "./macros" }

# Logging
log = "0.4.27"
fern = { version = "0.7.1", features = ["syslog-7", "reopen-1"] }
tracing = { version = "0.1.41", features = ["log"] } # Needed to have lettre and webauthn-rs trace logging to work

# A `dotenv` implementation for Rust
dotenvy = { version = "0.15.7", default-features = false }

# Lazy initialization
once_cell = "1.21.3"

# Numerical libraries
num-traits = "0.2.19"
num-derive = "0.4.2"
bigdecimal = "0.4.8"

# Web framework
rocket = { version = "0.5.1", features = ["tls", "json"], default-features = false }
rocket_ws = { version ="0.1.1" }

# WebSockets libraries
rmpv = "1.3.0" # MessagePack library

# Concurrent HashMap used for WebSocket messaging and favicons
dashmap = "6.1.0"

# Async futures
futures = "0.3.31"
tokio = { version = "1.45.1", features = ["rt-multi-thread", "fs", "io-util", "parking_lot", "time", "signal", "net"] }
tokio-util = { version = "0.7.15", features = ["compat"]}

# A generic serialization/deserialization framework
serde = { version = "1.0.219", features = ["derive"] }
serde_json = "1.0.140"

# A safe, extensible ORM and Query builder
diesel = { version = "2.2.11", features = ["chrono", "r2d2", "numeric"] }
diesel_migrations = "2.2.0"
diesel_logger = { version = "0.4.0", optional = true }

derive_more = { version = "2.0.1", features = ["from", "into", "as_ref", "deref", "display"] }
diesel-derive-newtype = "2.1.2"

# Bundled/Static SQLite
libsqlite3-sys = { version = "0.33.0", features = ["bundled"], optional = true }

# Crypto-related libraries
rand = "0.9.1"
ring = "0.17.14"
subtle = "2.6.1"

# UUID generation
uuid = { version = "1.17.0", features = ["v4"] }

# Date and time libraries
chrono = { version = "0.4.41", features = ["clock", "serde"], default-features = false }
chrono-tz = "0.10.3"
time = "0.3.41"

# Job scheduler
job_scheduler_ng = "2.2.0"

# Data encoding library Hex/Base32/Base64
data-encoding = "2.9.0"

# JWT library
jsonwebtoken = "9.3.1"

# TOTP library
totp-lite = "2.0.1"

# Yubico Library
yubico = { package = "yubico_ng", version = "0.13.0", features = ["online-tokio"], default-features = false }

# WebAuthn libraries
webauthn-rs = "0.3.2"

# Handling of URL's for WebAuthn and favicons
url = "2.5.4"

# Email libraries
lettre = { version = "0.11.17", features = ["smtp-transport", "sendmail-transport", "builder", "serde", "hostname", "tracing", "tokio1-rustls", "ring", "rustls-native-certs"], default-features = false }
percent-encoding = "2.3.1" # URL encoding library used for URL's in the emails
email_address = "0.2.9"

# HTML Template library
handlebars = { version = "6.3.2", features = ["dir_source"] }

# HTTP client (Used for favicons, version check, DUO and HIBP API)
reqwest = { version = "0.12.20", features = ["rustls-tls", "rustls-tls-native-roots", "stream", "json", "deflate", "gzip", "brotli", "zstd", "socks", "cookies", "charset", "http2", "system-proxy"], default-features = false}
hickory-resolver = "0.25.2"

# Favicon extraction libraries
html5gum = "0.7.0"
regex = { version = "1.11.1", features = ["std", "perf", "unicode-perl"], default-features = false }
data-url = "0.3.1"
bytes = "1.10.1"
svg-hush = "0.9.5"

# Cache function results (Used for version check and favicon fetching)
cached = { version = "0.55.1", features = ["async"] }

# Used for custom short lived cookie jar during favicon extraction
cookie = "0.18.1"
cookie_store = "0.21.1"

# Used by U2F, JWT and PostgreSQL
openssl = "0.10.73"

# CLI argument parsing
pico-args = "0.5.0"

# Macro ident concatenation
pastey = "0.1.0"
governor = "0.10.0"

# Check client versions for specific features.
semver = "1.0.26"

# Allow overriding the default memory allocator
# Mainly used for the musl builds, since the default musl malloc is very slow
mimalloc = { version = "0.1.47", features = ["secure"], default-features = false, optional = true }

which = "8.0.0"

# Argon2 library with support for the PHC format
argon2 = "0.5.3"

# Reading a password from the cli for generating the Argon2id ADMIN_TOKEN
rpassword = "7.4.0"

# Loading a dynamic CSS Stylesheet
grass_compiler = { version = "0.13.4", default-features = false }

# File are accessed through Apache OpenDAL
opendal = { version = "0.53.3", features = ["services-fs"], default-features = false }

# For retrieving AWS credentials, including temporary SSO credentials
anyhow = { version = "1.0.98", optional = true }
<<<<<<< HEAD
aws-config = { version = "1.6.3", features = ["behavior-version-latest", "rt-tokio", "credentials-process", "sso"], default-features = false, optional = true }
aws-credential-types = { version = "1.2.3", optional = true }
aws-smithy-runtime-api = { version = "1.8.0", optional = true }
http = { version = "1.3.1", optional = true }
reqsign = { version = "0.16.3", optional = true }
=======
aws-config = { version = "1.8.0", features = ["behavior-version-latest"], optional = true }
aws-credential-types = { version = "1.2.3", optional = true }
reqsign = { version = "0.16.4", optional = true }
>>>>>>> a545636e

# Strip debuginfo from the release builds
# The debug symbols are to provide better panic traces
# Also enable fat LTO and use 1 codegen unit for optimizations
[profile.release]
strip = "debuginfo"
lto = "fat"
codegen-units = 1

# A little bit of a speedup
[profile.dev]
split-debuginfo = "unpacked"

# Always build argon2 using opt-level 3
# This is a huge speed improvement during testing
[profile.dev.package.argon2]
opt-level = 3

# Optimize for size
[profile.release-micro]
inherits = "release"
opt-level = "z"
strip = "symbols"
lto = "fat"
codegen-units = 1
panic = "abort"

# Profile for systems with low resources
# It will use less resources during build
[profile.release-low]
inherits = "release"
strip = "symbols"
lto = "thin"
codegen-units = 16

# Linting config
# https://doc.rust-lang.org/rustc/lints/groups.html
[workspace.lints.rust]
# Forbid
unsafe_code = "forbid"
non_ascii_idents = "forbid"

# Deny
deprecated_in_future = "deny"
future_incompatible = { level = "deny", priority = -1 }
keyword_idents = { level = "deny", priority = -1 }
let_underscore = { level = "deny", priority = -1 }
noop_method_call = "deny"
refining_impl_trait = { level = "deny", priority = -1 }
rust_2018_idioms = { level = "deny", priority = -1 }
rust_2021_compatibility = { level = "deny", priority = -1 }
rust_2024_compatibility = { level = "deny", priority = -1 }
edition_2024_expr_fragment_specifier = "allow" # Once changed to Rust 2024 this should be removed and macro's should be validated again
single_use_lifetimes = "deny"
trivial_casts = "deny"
trivial_numeric_casts = "deny"
unused = { level = "deny", priority = -1 }
unused_import_braces = "deny"
unused_lifetimes = "deny"
unused_qualifications = "deny"
variant_size_differences = "deny"
# Allow the following lints since these cause issues with Rust v1.84.0 or newer
# Building Vaultwarden with Rust v1.85.0 and edition 2024 also works without issues
if_let_rescope = "allow"
tail_expr_drop_order = "allow"

# https://rust-lang.github.io/rust-clippy/stable/index.html
[workspace.lints.clippy]
# Warn
dbg_macro = "warn"
todo = "warn"

# Ignore/Allow
result_large_err = "allow"

# Deny
case_sensitive_file_extension_comparisons = "deny"
cast_lossless = "deny"
clone_on_ref_ptr = "deny"
equatable_if_let = "deny"
filter_map_next = "deny"
float_cmp_const = "deny"
inefficient_to_string = "deny"
iter_on_empty_collections = "deny"
iter_on_single_items = "deny"
linkedlist = "deny"
macro_use_imports = "deny"
manual_assert = "deny"
manual_instant_elapsed = "deny"
manual_string_new = "deny"
match_wildcard_for_single_variants = "deny"
mem_forget = "deny"
needless_continue = "deny"
needless_lifetimes = "deny"
option_option = "deny"
string_add_assign = "deny"
string_to_string = "deny"
unnecessary_join = "deny"
unnecessary_self_imports = "deny"
unnested_or_patterns = "deny"
unused_async = "deny"
unused_self = "deny"
verbose_file_reads = "deny"
zero_sized_map_values = "deny"

[lints]
workspace = true<|MERGE_RESOLUTION|>--- conflicted
+++ resolved
@@ -184,17 +184,11 @@
 
 # For retrieving AWS credentials, including temporary SSO credentials
 anyhow = { version = "1.0.98", optional = true }
-<<<<<<< HEAD
-aws-config = { version = "1.6.3", features = ["behavior-version-latest", "rt-tokio", "credentials-process", "sso"], default-features = false, optional = true }
+aws-config = { version = "1.8.0", features = ["behavior-version-latest", "rt-tokio", "credentials-process", "sso"], default-features = false, optional = true }
 aws-credential-types = { version = "1.2.3", optional = true }
-aws-smithy-runtime-api = { version = "1.8.0", optional = true }
+aws-smithy-runtime-api = { version = "1.8.1", optional = true }
 http = { version = "1.3.1", optional = true }
-reqsign = { version = "0.16.3", optional = true }
-=======
-aws-config = { version = "1.8.0", features = ["behavior-version-latest"], optional = true }
-aws-credential-types = { version = "1.2.3", optional = true }
 reqsign = { version = "0.16.4", optional = true }
->>>>>>> a545636e
 
 # Strip debuginfo from the release builds
 # The debug symbols are to provide better panic traces
