[package]
name = "vaultwarden"
version = "1.0.0"
authors = ["Daniel García <dani-garcia@users.noreply.github.com>"]
edition = "2021"
rust-version = "1.60"
resolver = "2"

repository = "https://github.com/dani-garcia/vaultwarden"
readme = "README.md"
license = "GPL-3.0-only"
publish = false
build = "build.rs"

[features]
# Empty to keep compatibility, prefer to set USE_SYSLOG=true
enable_syslog = []
mysql = ["diesel/mysql", "diesel_migrations/mysql"]
postgresql = ["diesel/postgres", "diesel_migrations/postgres"]
sqlite = ["diesel/sqlite", "diesel_migrations/sqlite", "libsqlite3-sys"]
# Enable to use a vendored and statically linked openssl
vendored_openssl = ["openssl/vendored"]

# Enable unstable features, requires nightly
# Currently only used to enable rusts official ip support
unstable = []

[target."cfg(not(windows))".dependencies]
syslog = "4.0.1"

[dependencies]
# Web framework for nightly with a focus on ease-of-use, expressibility, and speed.
rocket = { version = "=0.5.0-dev", features = ["tls"], default-features = false }
rocket_contrib = "=0.5.0-dev"

# HTTP client
reqwest = { version = "0.11.9", features = ["blocking", "json", "gzip", "brotli", "socks", "cookies", "trust-dns"] }

# Used for custom short lived cookie jar
cookie = "0.15.1"
cookie_store = "0.15.1"
bytes = "1.1.0"
url = "2.2.2"

# multipart/form-data support
multipart = { version = "0.18.0", features = ["server"], default-features = false }

# WebSockets library
ws = { version = "0.11.1", package = "parity-ws" }

# MessagePack library
rmpv = "1.0.0"

# Concurrent hashmap implementation
chashmap = "2.2.2"

# A generic serialization/deserialization framework
serde = { version = "1.0.136", features = ["derive"] }
serde_json = "1.0.78"

# Logging
log = "0.4.14"
fern = { version = "0.6.0", features = ["syslog-4"] }

# A safe, extensible ORM and Query builder
diesel = { version = "1.4.8", features = [ "chrono", "r2d2"] }
diesel_migrations = "1.4.0"

# Bundled SQLite
libsqlite3-sys = { version = "0.22.2", features = ["bundled"], optional = true }

# Crypto-related libraries
rand = "0.8.4"
ring = "0.16.20"

# UUID generation
uuid = { version = "0.8.2", features = ["v4"] }

# Date and time libraries
chrono = { version = "0.4.19", features = ["serde"] }
chrono-tz = "0.6.1"
time = "0.2.27"

# Job scheduler
job_scheduler = "1.2.1"

# TOTP library
totp-lite = "1.0.3"

# Data encoding library
data-encoding = "2.3.2"

# JWT library
jsonwebtoken = "7.2.0"

# U2F library
u2f = "0.2.0"
webauthn-rs = "0.3.2"

# Yubico Library
yubico = { version = "0.10.0", features = ["online-tokio"], default-features = false }

# A `dotenv` implementation for Rust
dotenv = { version = "0.15.0", default-features = false }

# Lazy initialization
once_cell = "1.9.0"

# Numerical libraries
num-traits = "0.2.14"
num-derive = "0.3.3"

# Email libraries
tracing = { version = "0.1.29", features = ["log"] } # Needed to have lettre trace logging used when SMTP_DEBUG is enabled.
lettre = { version = "0.10.0-rc.4", features = ["smtp-transport", "builder", "serde", "native-tls", "hostname", "tracing"], default-features = false }

# Template library
handlebars = { version = "4.2.1", features = ["dir_source"] }

# For favicon extraction from main website
html5ever = "0.25.1"
markup5ever_rcdom = "0.1.0"
regex = { version = "1.5.4", features = ["std", "perf", "unicode-perl"], default-features = false }
data-url = "0.1.1"

# Used by U2F, JWT and Postgres
openssl = "0.10.38"

# URL encoding library
percent-encoding = "2.1.0"
# Punycode conversion
idna = "0.2.3"

# CLI argument parsing
pico-args = "0.4.2"

# Logging panics to logfile instead stderr only
backtrace = "0.3.64"

# Macro ident concatenation
<<<<<<< HEAD
paste = "1.0.5"
openidconnect = "2.0.1"
=======
paste = "1.0.6"
governor = "0.4.1"
>>>>>>> 08f0de7b

[patch.crates-io]
# Use newest ring
rocket = { git = 'https://github.com/SergioBenitez/Rocket', rev = '263e39b5b429de1913ce7e3036575a7b4d88b6d7' }
rocket_contrib = { git = 'https://github.com/SergioBenitez/Rocket', rev = '263e39b5b429de1913ce7e3036575a7b4d88b6d7' }

# The maintainer of the `job_scheduler` crate doesn't seem to have responded
# to any issues or PRs for almost a year (as of April 2021). This hopefully
# temporary fork updates Cargo.toml to use more up-to-date dependencies.
# In particular, `cron` has since implemented parsing of some common syntax
# that wasn't previously supported (https://github.com/zslayton/cron/pull/64).
job_scheduler = { git = 'https://github.com/jjlin/job_scheduler', rev = 'ee023418dbba2bfe1e30a5fd7d937f9e33739806' }<|MERGE_RESOLUTION|>--- conflicted
+++ resolved
@@ -138,13 +138,9 @@
 backtrace = "0.3.64"
 
 # Macro ident concatenation
-<<<<<<< HEAD
-paste = "1.0.5"
 openidconnect = "2.0.1"
-=======
 paste = "1.0.6"
 governor = "0.4.1"
->>>>>>> 08f0de7b
 
 [patch.crates-io]
 # Use newest ring
